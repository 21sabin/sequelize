'use strict';

/* jshint -W110 */

var Utils = require('./utils')
  , Instance = require('./instance')
  , Association = require('./associations/base')
  , HasMany = require('./associations/has-many')
  , DataTypes = require('./data-types')
  , Util = require('util')
  , Transaction = require('./transaction')
  , Promise = require('./promise')
  , QueryTypes = require('./query-types')
  , Hooks = require('./hooks')
  , _ = require('lodash')
  , associationsMixin = require('./associations/mixin');

/**
 * A Model represents a table in the database. Sometimes you might also see it referred to as model, or simply as factory.
 * This class should _not_ be instantiated directly, it is created using `sequelize.define`, and already created models can be loaded using `sequelize.import`
 *
 * @class Model
 * @mixes Hooks
 * @mixes Associations
 */
var Model = function(name, attributes, options) {

  this.options = Utils._.extend({
    timestamps: true,
    instanceMethods: {},
    classMethods: {},
    validate: {},
    freezeTableName: false,
    underscored: false,
    underscoredAll: false,
    paranoid: false,
    whereCollection: null,
    schema: null,
    schemaDelimiter: '',
    defaultScope: null,
    scopes: [],
    hooks: {},
    indexes: []
  }, options || {});

  this.associations = {};
  this.modelManager = null;
  this.name = name;
  this.options.hooks = _.mapValues(this.replaceHookAliases(this.options.hooks), function (hooks) {
    if (!Array.isArray(hooks)) hooks = [hooks];
    return hooks;
  });

  this.sequelize = options.sequelize;
  this.underscored = this.underscored || this.underscoredAll;

  if (!this.options.tableName) {
    this.tableName = this.options.freezeTableName ? name : Utils.underscoredIf(Utils.pluralize(name), this.options.underscoredAll);
  } else {
    this.tableName = this.options.tableName;
  }

  this.$schema = this.options.schema;
  this.$schemaDelimiter = this.options.schemaDelimiter;

  // error check options
  Utils._.each(options.validate, function(validator, validatorType) {
    if (Utils._.contains(Utils._.keys(attributes), validatorType)) {
      throw new Error('A model validator function must not have the same name as a field. Model: ' + name + ', field/validation name: ' + validatorType);
    }

    if (!Utils._.isFunction(validator)) {
      throw new Error('Members of the validate option must be functions. Model: ' + name + ', error with validate member ' + validatorType);
    }
  });

  this.attributes = this.rawAttributes = Utils._.mapValues(attributes, function(attribute, name) {
    if (!Utils._.isPlainObject(attribute)) {
      attribute = { type: attribute };
    }

    attribute = this.sequelize.normalizeAttribute(attribute);

    if (attribute.references) {
      attribute = Utils.formatReferences(attribute);

      if (attribute.references.model instanceof Model) {
        attribute.references.model = attribute.references.model.tableName;
      }
    }

    if (attribute.type === undefined) {
      throw new Error('Unrecognized data type for field ' + name);
    }

    return attribute;
  }, this);
};

Object.defineProperty(Model.prototype, 'QueryInterface', {
  get: function() { return this.modelManager.sequelize.getQueryInterface(); }
});

Object.defineProperty(Model.prototype, 'QueryGenerator', {
  get: function() { return this.QueryInterface.QueryGenerator; }
});

Model.prototype.toString = function () {
  return '[object SequelizeModel:'+this.name+']';
};

// private

// validateIncludedElements should have been called before this method
var paranoidClause = function(model, options) {
  options = options || {};

  // Apply on each include
  // This should be handled before handling where conditions because of logic with returns
  // otherwise this code will never run on includes of a already conditionable where
  if (options.include) {
    options.include.forEach(function(include) {
      paranoidClause(include.model, include);
    });
  }

  if (!model.options.timestamps || !model.options.paranoid || options.paranoid === false) {
    // This model is not paranoid, nothing to do here;
    return options;
  }

  var deletedAtCol = model._timestampAttributes.deletedAt
    , deletedAtAttribute = model.rawAttributes[deletedAtCol]
    , deletedAtObject = {}
    , deletedAtDefaultValue = deletedAtAttribute.hasOwnProperty('defaultValue') ? deletedAtAttribute.defaultValue : null;

  deletedAtObject[deletedAtAttribute.field || deletedAtCol] = deletedAtDefaultValue;

  if (Utils._.isEmpty(options.where)) {
    options.where = deletedAtObject;
  } else {
    options.where = { $and: [deletedAtObject, options.where] };
  }

  return options;
};

var addOptionalClassMethods = function() {
  var self = this;
  Utils._.each(this.options.classMethods || {}, function(fct, name) { self[name] = fct; });
};

var addDefaultAttributes = function() {
  var self = this
    , tail = {}
    , head = {};

  // Add id if no primary key was manually added to definition
  // Can't use this.primaryKeys here, since this function is called before PKs are identified
  if (!_.any(this.rawAttributes, 'primaryKey')) {
    if ('id' in this.rawAttributes) {
      // Something is fishy here!
      throw new Error("A column called 'id' was added to the attributes of '" + this.tableName + "' but not marked with 'primaryKey: true'");
    }

    head = {
      id: {
        type: new DataTypes.INTEGER(),
        allowNull: false,
        primaryKey: true,
        autoIncrement: true,
        _autoGenerated: true
      }
    };
  }

  if (this._timestampAttributes.createdAt) {
    tail[this._timestampAttributes.createdAt] = {
      type: DataTypes.DATE,
      allowNull: false,
      _autoGenerated: true
    };
  }
  if (this._timestampAttributes.updatedAt) {
    tail[this._timestampAttributes.updatedAt] = {
      type: DataTypes.DATE,
      allowNull: false,
      _autoGenerated: true
    };
  }
  if (this._timestampAttributes.deletedAt) {
    tail[this._timestampAttributes.deletedAt] = {
      type: DataTypes.DATE,
      _autoGenerated: true
    };
  }

  var existingAttributes = Utils._.clone(self.rawAttributes);
  self.rawAttributes = {};

  Utils._.each(head, function(value, attr) {
    self.rawAttributes[attr] = value;
  });

  Utils._.each(existingAttributes, function(value, attr) {
    self.rawAttributes[attr] = value;
  });

  Utils._.each(tail, function(value, attr) {
    if (Utils._.isUndefined(self.rawAttributes[attr])) {
      self.rawAttributes[attr] = value;
    }
  });

  if (!Object.keys(this.primaryKeys).length) {
    self.primaryKeys.id = self.rawAttributes.id;
  }
};

var findAutoIncrementField = function() {
  var fields = this.QueryGenerator.findAutoIncrementField(this);

  this.autoIncrementField = null;

  fields.forEach(function(field) {
    if (this.autoIncrementField) {
      throw new Error('Invalid Instance definition. Only one autoincrement field allowed.');
    } else {
      this.autoIncrementField = field;
    }
  }.bind(this));
};

function conformOptions(options, self) {
  if (self) {
    self.$expandAttributes(options);
  }

  if (!options.include) {
    return;
  }
  // if include is not an array, wrap in an array
  if (!Array.isArray(options.include)) {
    options.include = [options.include];
  } else if (!options.include.length) {
    delete options.include;
    return;
  }

  // convert all included elements to { model: Model } form
  options.include = options.include.map(function(include) {
    include = conformInclude(include, self);

    return include;
  });
}

Model.$conformOptions = conformOptions;

function conformInclude(include, self) {
  var model;

  if (include._pseudo) return include;

  if (include instanceof Association) {
    if (self && include.target.name === self.name) {
      model = include.source;
    } else {
      model = include.target;
    }

    include = { model: model, association: include, as: include.as };
  } else if (include instanceof Model) {
    include = { model: include };
  } else if (_.isPlainObject(include)) {
    if (include.association) {
      if (self && include.association.target.name === self.name) {
        model = include.association.source;
      } else {
        model = include.association.target;
      }

      if (!include.model) {
        include.model = model;
      }
      if (!include.as) {
        include.as = include.association.as;
      }
    } else {
      model = include.model;
    }

    conformOptions(include, model);
  } else {
    throw new Error('Include unexpected. Element has to be either a Model, an Association or an object.');
  }

  return include;
}

Model.$conformInclude = conformInclude;

var optClone = Model.prototype.__optClone = Model.prototype.$optClone = function(options) {
  options = options || {};
  return Utils.cloneDeep(options, function(elem) {
    // The InstanceFactories used for include are pass by ref, so don't clone them.
    if (elem &&
      (
        elem._isSequelizeMethod ||
        elem instanceof Model ||
        elem instanceof Instance ||
        elem instanceof Transaction ||
        elem instanceof Association
      )
    ) {
      return elem;
    }

    // Otherwise return undefined, meaning, 'handle this lodash'
    return undefined;
  });
};

var expandIncludeAllElement = function(includes, include) {
  // check 'all' attribute provided is valid
  var all = include.all;
  delete include.all;

  if (all !== true) {
    if (!Array.isArray(all)) {
      all = [all];
    }

    var validTypes = {
      BelongsTo: true,
      HasOne: true,
      HasMany: true,
      One: ['BelongsTo', 'HasOne'],
      Has: ['HasOne', 'HasMany'],
      Many: ['HasMany']
    };

    for (var i = 0; i < all.length; i++) {
      var type = all[i];
      if (type === 'All') {
        all = true;
        break;
      }

      var types = validTypes[type];
      if (!types) {
        throw new Error('include all \'' + type + '\' is not valid - must be BelongsTo, HasOne, HasMany, One, Has, Many or All');
      }

      if (types !== true) {
        // replace type placeholder e.g. 'One' with it's constituent types e.g. 'HasOne', 'BelongsTo'
        all.splice(i, 1);
        i--;
        for (var j = 0; j < types.length; j++) {
          if (all.indexOf(types[j]) === -1) {
            all.unshift(types[j]);
            i++;
          }
        }
      }
    }
  }

  // add all associations of types specified to includes
  var nested = include.nested;
  if (nested) {
    delete include.nested;

    if (!include.include) {
      include.include = [];
    } else if (!Array.isArray(include.include)) {
      include.include = [include.include];
    }
  }

  var used = [];
  (function addAllIncludes(parent, includes) {
    Utils._.forEach(parent.associations, function(association) {
      if (all !== true && all.indexOf(association.associationType) === -1) {
        return;
      }

      // check if model already included, and skip if so
      var model = association.target;
      var as = association.options.as;

      var predicate = {model: model};
      if (as) {
        // We only add 'as' to the predicate if it actually exists
        predicate.as = as;
      }

      if (Utils._.find(includes, predicate)) {
        return;
      }

      // skip if recursing over a model already nested
      if (nested && used.indexOf(model) !== -1) {
        return;
      }
      used.push(parent);

      // include this model
      var thisInclude = optClone(include);
      thisInclude.model = model;
      if (as) {
        thisInclude.as = as;
      }
      includes.push(thisInclude);

      // run recursively if nested
      if (nested) {
        addAllIncludes(model, thisInclude.include);
        if (thisInclude.include.length === 0) delete thisInclude.include;
      }
    });
    used.pop();
  })(this, includes);
};

var validateIncludedElement;
var validateIncludedElements = function(options, tableNames) {
  if (!options.model) options.model = this;

  tableNames = tableNames || {};
  options.includeNames = [];
  options.includeMap = {};

  /* Legacy */
  options.hasSingleAssociation = false;
  options.hasMultiAssociation = false;

  if (!options.parent) {
    options.topModel = options.model;
    options.topLimit = options.limit;
  }

  options.include = options.include.map(function (include) {
    include = conformInclude(include);
    include.parent = options;

    validateIncludedElement.call(options.model, include, tableNames, options);

    if (include.duplicating === undefined) {
      include.duplicating = include.association.isMultiAssociation;
    }

    include.hasDuplicating = include.hasDuplicating || include.duplicating;
    include.hasRequired = include.hasRequired || include.required;

    options.hasDuplicating = options.hasDuplicating || include.hasDuplicating;
    options.hasRequired = options.hasRequired || include.required;

    options.hasWhere = options.hasWhere || include.hasWhere || !!include.where;
    return include;
  });

  options.include.forEach(function (include) {
    include.hasParentWhere = options.hasParentWhere || !!options.where;
    include.hasParentRequired = options.hasParentRequired || !!options.required;

    if (include.subQuery !== false && options.hasDuplicating && options.topLimit) {
      if (include.duplicating) {
        include.subQuery = false;
        include.subQueryFilter = include.hasRequired;
      } else {
        include.subQuery = include.hasRequired;
        include.subQueryFilter = false;
      }
    } else {
      include.subQuery = include.subQuery || false;
      if (include.duplicating) {
        include.subQueryFilter = include.subQuery;
        include.subQuery = false;
      } else {
        include.subQueryFilter = false;
      }
    }

    options.includeMap[include.as] = include;
    options.includeNames.push(include.as);

    // Set top level options
    if (options.topModel === options.model && options.subQuery === undefined && options.topLimit) {
      if (include.subQuery) {
        options.subQuery = include.subQuery;
      } else if (include.hasDuplicating) {
        options.subQuery = true;
      }
    }

    /* Legacy */
    options.hasIncludeWhere = options.hasIncludeWhere || include.hasIncludeWhere || !!include.where;
    options.hasIncludeRequired = options.hasIncludeRequired || include.hasIncludeRequired || !!include.required;

    if (include.association.isMultiAssociation || include.hasMultiAssociation) {
      options.hasMultiAssociation = true;
    }
    if (include.association.isSingleAssociation || include.hasSingleAssociation) {
      options.hasSingleAssociation = true;
    }

    return include;
  });

  if (options.topModel === options.model && options.subQuery === undefined) {
    options.subQuery = false;
  }
  return options;
};
Model.$validateIncludedElements = validateIncludedElements;

validateIncludedElement = function(include, tableNames, options) {
  tableNames[include.model.getTableName()] = true;

  if (include.attributes && !options.raw) {
    include.model.$expandAttributes(include);

    // Need to make sure virtuals are mapped before setting originalAttributes
    include = Utils.mapFinderOptions(include, include.model);

    include.originalAttributes = include.attributes.slice(0);

    if (include.attributes.length) {
      _.each(include.model.primaryKeys, function (attr, key) {
        // Include the primary key if its not already take - take into account that the pk might be aliassed (due to a .field prop)
        if (!_.any(include.attributes, function (includeAttr) {
            if (attr.field !== key) {
              return Array.isArray(includeAttr) && includeAttr[0] === attr.field && includeAttr[1] === key;
            }
            return includeAttr === key;
          })) {
          include.attributes.unshift(key);
        }
      });
    }
  } else {
    include = Utils.mapFinderOptions(include, include.model);
  }

  // pseudo include just needed the attribute logic, return
  if (include._pseudo) {
    include.attributes = Object.keys(include.model.tableAttributes);
    return Utils.mapFinderOptions(include, include.model);
  }

  // check if the current Model is actually associated with the passed Model - or it's a pseudo include
  var association = include.association || this.getAssociation(include.model, include.as);

  if (!association) {
    var msg = include.model.name;

    if (include.as) {
      msg += ' (' + include.as + ')';
    }

    msg += ' is not associated to ' + this.name + '!';

    throw new Error(msg);
  }

  include.association = association;
  include.as = association.as;

  // If through, we create a pseudo child include, to ease our parsing later on
  if (include.association.through && Object(include.association.through.model) === include.association.through.model) {
    if (!include.include) include.include = [];
    var through = include.association.through;

    include.through = Utils._.defaults(include.through || {}, {
      model: through.model,
      as: through.model.name,
      association: {
        isSingleAssociation: true
      },
      _pseudo: true,
      parent: include
    });


    if (through.scope) {
      include.through.where = include.through.where ? { $and: [include.through.where, through.scope]} :  through.scope;
    }

    include.include.push(include.through);
    tableNames[through.tableName] = true;
  }

  // include.model may be the main model, while the association target may be scoped - thus we need to look at association.target/source
  var model;
  if (include.model.scoped === true) {
    // If the passed model is already scoped, keep that
    model = include.model;
  } else {
    // Otherwise use the model that was originally passed to the association
    model = include.association.target.name === include.model.name ? include.association.target : include.association.source;
  }

  model.$injectScope(include);

  // This check should happen after injecting the scope, since the scope may contain a .attributes
  if (!include.attributes) {
    include.attributes = Object.keys(include.model.tableAttributes);
  }

  include = Utils.mapFinderOptions(include, include.model);

  if (include.required === undefined) {
    include.required = !!include.where;
  }

  if (include.association.scope) {
    include.where = include.where ? { $and: [include.where, include.association.scope] }:  include.association.scope;
  }

  if (include.limit && include.separate === undefined) {
    include.separate = true;
  }

  if (include.separate === true && !(include.association instanceof HasMany)) {
    throw new Error('Only HasMany associations support include.separate');
  }

  if (include.separate === true) {
    include.duplicating = false;
  }

  if (include.separate === true && options.attributes && options.attributes.length && !_.includes(options.attributes, association.source.primaryKeyAttribute)) {
    options.attributes.push(association.source.primaryKeyAttribute);
  }

  // Validate child includes
  if (include.hasOwnProperty('include')) {
    validateIncludedElements.call(include.model, include, tableNames, options);
  }

  return include;
};

var expandIncludeAll = Model.$expandIncludeAll = function(options) {
  var includes = options.include;
  if (!includes) {
    return;
  }

 for (var index = 0; index < includes.length; index++) {
    var include = includes[index];

    if (include.all) {
      includes.splice(index, 1);
      index--;

      expandIncludeAllElement.call(this, includes, include);
    }
  }

  Utils._.forEach(includes, function(include) {
    expandIncludeAll.call(include.model, include);
  });
};

Model.prototype.init = function(modelManager) {
  var self = this;

  this.modelManager = modelManager;
  this.primaryKeys = {};

  // Setup names of timestamp attributes
  this._timestampAttributes = {};
  if (this.options.timestamps) {
    if (this.options.createdAt !== false) {
      this._timestampAttributes.createdAt = this.options.createdAt || Utils.underscoredIf('createdAt', this.options.underscored);
    }
    if (this.options.updatedAt !== false) {
      this._timestampAttributes.updatedAt = this.options.updatedAt || Utils.underscoredIf('updatedAt', this.options.underscored);
    }
    if (this.options.paranoid && this.options.deletedAt !== false) {
      this._timestampAttributes.deletedAt = this.options.deletedAt || Utils.underscoredIf('deletedAt', this.options.underscored);
    }
  }

  // Add head and tail default attributes (id, timestamps)
  addOptionalClassMethods.call(this);

  this.$scope = this.options.defaultScope || {};

  if (_.isPlainObject(this.$scope)) {
    conformOptions(this.$scope, this);
  }

  _.each(this.options.scopes, function (scope) {
    if (_.isPlainObject(scope)) {
      conformOptions(scope, this);
    }
  }, this);

  // Instance prototype
  this.Instance = function() {
    Instance.apply(this, arguments);
  };

  Util.inherits(this.Instance, Instance);

  this._readOnlyAttributes = Utils._.values(this._timestampAttributes);
  this._hasReadOnlyAttributes = this._readOnlyAttributes && this._readOnlyAttributes.length;
  this._isReadOnlyAttribute = Utils._.memoize(function(key) {
    return self._hasReadOnlyAttributes && self._readOnlyAttributes.indexOf(key) !== -1;
  });

  if (this.options.instanceMethods) {
    Utils._.each(this.options.instanceMethods, function(fct, name) {
      self.Instance.prototype[name] = fct;
    });
  }

  addDefaultAttributes.call(this);
  this.refreshAttributes();

  findAutoIncrementField.call(this);

  this.Instance.prototype.$Model =
  this.Instance.prototype.Model = this;

  return this;
};

Model.prototype.refreshAttributes = function() {
  var self = this
    , attributeManipulation = {};

  this.Instance.prototype._customGetters = {};
  this.Instance.prototype._customSetters = {};

  Utils._.each(['get', 'set'], function(type) {
    var opt = type + 'terMethods'
      , funcs = Utils._.clone(Utils._.isObject(self.options[opt]) ? self.options[opt] : {})
      , _custom = type === 'get' ? self.Instance.prototype._customGetters : self.Instance.prototype._customSetters;

    Utils._.each(funcs, function(method, attribute) {
      _custom[attribute] = method;

      if (type === 'get') {
        funcs[attribute] = function() {
          return this.get(attribute);
        };
      }
      if (type === 'set') {
        funcs[attribute] = function(value) {
          return this.set(attribute, value);
        };
      }
    });

    Utils._.each(self.rawAttributes, function(options, attribute) {
      if (options.hasOwnProperty(type)) {
        _custom[attribute] = options[type];
      }

      if (type === 'get') {
        funcs[attribute] = function() {
          return this.get(attribute);
        };
      }
      if (type === 'set') {
        funcs[attribute] = function(value) {
          return this.set(attribute, value);
        };
      }
    });

    Utils._.each(funcs, function(fct, name) {
      if (!attributeManipulation[name]) {
        attributeManipulation[name] = {
          configurable: true
        };
      }
      attributeManipulation[name][type] = fct;
    });
  });

  this._booleanAttributes = [];
  this._dateAttributes = [];
  this._hstoreAttributes = [];
  this._rangeAttributes = [];
  this._jsonAttributes = [];
  this._geometryAttributes = [];
  this._virtualAttributes = [];
  this._defaultValues = {};
  this.Instance.prototype.validators = {};

  this.fieldRawAttributesMap = {};

  this.primaryKeys = {};
  self.options.uniqueKeys = {};

  Utils._.each(this.rawAttributes, function(definition, name) {
    definition.type = self.sequelize.normalizeDataType(definition.type);

    definition.Model = self;
    definition.fieldName = name;
    definition._modelAttribute = true;

    if (definition.field === undefined) {
      definition.field = name;
    }

    if (definition.primaryKey === true) {
      self.primaryKeys[name] = definition;
    }

    self.fieldRawAttributesMap[definition.field] = definition;

    if (definition.type instanceof DataTypes.BOOLEAN) {
      self._booleanAttributes.push(name);
    } else if (definition.type instanceof DataTypes.DATE) {
      self._dateAttributes.push(name);
    } else if (definition.type instanceof DataTypes.HSTORE || DataTypes.ARRAY.is(definition.type, DataTypes.HSTORE)) {
      self._hstoreAttributes.push(name);
    } else if (definition.type instanceof DataTypes.RANGE || DataTypes.ARRAY.is(definition.type, DataTypes.RANGE)) {
      self._rangeAttributes.push(name);
    } else if (definition.type instanceof DataTypes.JSON) {
      self._jsonAttributes.push(name);
    } else if (definition.type instanceof DataTypes.VIRTUAL) {
      self._virtualAttributes.push(name);
    } else if (definition.type instanceof DataTypes.GEOMETRY) {
      self._geometryAttributes.push(name);
    }

    if (definition.hasOwnProperty('defaultValue')) {
      self._defaultValues[name] = Utils._.partial(Utils.toDefaultValue, definition.defaultValue);
    }

    if (definition.hasOwnProperty('unique')) {
      var idxName;
      if (definition.unique === true) {
        idxName = self.tableName + '_' + name + '_unique';
        self.options.uniqueKeys[idxName] = {
          name: idxName,
          fields: [definition.field],
          singleField: true
        };
      } else if (definition.unique !== false) {
        idxName = definition.unique;
        if (typeof definition.unique === 'object') {
          idxName = definition.unique.name;
        }

        self.options.uniqueKeys[idxName] = self.options.uniqueKeys[idxName] || {fields: [], msg: null};
        self.options.uniqueKeys[idxName].fields.push(definition.field);
        self.options.uniqueKeys[idxName].msg = self.options.uniqueKeys[idxName].msg || definition.unique.msg || null;
        self.options.uniqueKeys[idxName].name = idxName || false;
      }
    }

    if (definition.hasOwnProperty('validate')) {
      self.Instance.prototype.validators[name] = definition.validate;
    }

    if (definition.index === true && definition.type instanceof DataTypes.JSONB) {
      self.options.indexes.push({
        fields: [definition.field || name],
        using: 'gin'
      });

      delete definition.index;
    }
  });
  // Create a map of field to attribute names
  this.fieldAttributeMap = Utils._.reduce(this.fieldRawAttributesMap, function(map, value, key) {
    if (key !== value.fieldName) {
      map[key] = value.fieldName;
    }
    return map;
  }, {});

  this.uniqueKeys = this.options.uniqueKeys;

  this._hasBooleanAttributes = !!this._booleanAttributes.length;
  this._isBooleanAttribute = Utils._.memoize(function(key) {
    return self._booleanAttributes.indexOf(key) !== -1;
  });

  this._hasDateAttributes = !!this._dateAttributes.length;
  this._isDateAttribute = Utils._.memoize(function(key) {
    return self._dateAttributes.indexOf(key) !== -1;
  });

  this._hasHstoreAttributes = !!this._hstoreAttributes.length;
  this._isHstoreAttribute = Utils._.memoize(function(key) {
    return self._hstoreAttributes.indexOf(key) !== -1;
  });

  this._hasRangeAttributes = !!this._rangeAttributes.length;
  this._isRangeAttribute = Utils._.memoize(function(key) {
    return self._rangeAttributes.indexOf(key) !== -1;
  });

  this._hasJsonAttributes = !!this._jsonAttributes.length;
  this._isJsonAttribute = Utils._.memoize(function(key) {
    return self._jsonAttributes.indexOf(key) !== -1;
  });

  this._hasVirtualAttributes = !!this._virtualAttributes.length;
  this._isVirtualAttribute = Utils._.memoize(function(key) {
    return self._virtualAttributes.indexOf(key) !== -1;
  });

  this._hasGeometryAttributes = !!this._geometryAttributes.length;
  this._isGeometryAttribute = Utils._.memoize(function(key) {
    return self._geometryAttributes.indexOf(key) !== -1;
  });

  this._hasDefaultValues = !Utils._.isEmpty(this._defaultValues);

  this.attributes = this.rawAttributes;
  this.tableAttributes = Utils._.omit(this.rawAttributes, this._virtualAttributes);

  this.Instance.prototype._hasCustomGetters = Object.keys(this.Instance.prototype._customGetters).length;
  this.Instance.prototype._hasCustomSetters = Object.keys(this.Instance.prototype._customSetters).length;

  Object.defineProperties(this.Instance.prototype, attributeManipulation);

  this.Instance.prototype.rawAttributes = this.rawAttributes;
  this.Instance.prototype.attributes = Object.keys(this.Instance.prototype.rawAttributes);
  this.Instance.prototype._isAttribute = Utils._.memoize(function(key) {
    return self.Instance.prototype.attributes.indexOf(key) !== -1;
  });

  // Primary key convenience variables
  this.primaryKeyAttributes = Object.keys(this.primaryKeys);
  this.primaryKeyAttribute = this.primaryKeyAttributes[0];
  if (this.primaryKeyAttribute) {
    this.primaryKeyField = this.rawAttributes[this.primaryKeyAttribute].field || this.primaryKeyAttribute;
  }

  this.primaryKeyCount = this.primaryKeyAttributes.length;
  this._hasPrimaryKeys = this.options.hasPrimaryKeys = this.hasPrimaryKeys = this.primaryKeyCount > 0;

  this._isPrimaryKey = Utils._.memoize(function(key) {
    return self.primaryKeyAttributes.indexOf(key) !== -1;
  });

};

/**
 * Remove attribute from model definition
 * @param {String} [attribute]
 */
Model.prototype.removeAttribute = function(attribute) {
  delete this.rawAttributes[attribute];
  this.refreshAttributes();
};

/**
 * Sync this Model to the DB, that is create the table. Upon success, the callback will be called with the model instance (this)
 * @see {Sequelize#sync} for options
 * @return {Promise<this>}
 */
Model.prototype.sync = function(options) {
  options = options || {};
  options.hooks = options.hooks === undefined ? true : !!options.hooks;
  options = Utils._.extend({}, this.options, options);

  var self = this
    , attributes = this.tableAttributes;

  return Promise.try(function () {
    if (options.hooks) {
      return self.runHooks('beforeSync', options);
    }
  }).then(function () {
    if (options.force) {
      return self.drop(options);
    }
  }).then(function () {
    return self.QueryInterface.createTable(self.getTableName(options), attributes, options, self);
  }).then(function () {
    return self.QueryInterface.showIndex(self.getTableName(options), options);
  }).then(function (indexes) {
    // Assign an auto-generated name to indexes which are not named by the user
    self.options.indexes = self.QueryInterface.nameIndexes(self.options.indexes, self.tableName);

    indexes = Utils._.filter(self.options.indexes, function (item1) {
      return !Utils._.any(indexes, function (item2) {
        return item1.name === item2.name;
      });
    });

    return Promise.map(indexes, function (index) {
      return self.QueryInterface.addIndex(self.getTableName(options), _.assign({logging: options.logging}, index), self.tableName);
    });
  }).then(function () {
    if (options.hooks) {
      return self.runHooks('afterSync', options);
    }
  }).return(this);
};

/**
 * Drop the table represented by this Model
<<<<<<< HEAD
 * @param {Object}   [options]
 * @param {Boolean}  [options.cascade=false]   Also drop all objects depending on this table, such as views. Only works in postgres
 * @param {Function} [options.logging=false]   A function that gets executed while running the query to log the sql.
 * @param {Boolean}  [options.benchmark=false] Print query execution time in milliseconds when logging SQL.
=======
 * @param {Object}  [options]
 * @param {Boolean} [options.cascade=false] Also drop all objects depending on this table, such as views. Only works in postgres
 * @param {Function} [options.logging=false] A function that gets executed while running the query to log the sql.
>>>>>>> 9d99adc2
 * @return {Promise}
 */
Model.prototype.drop = function(options) {
  return this.QueryInterface.dropTable(this.getTableName(options), options);
};

Model.prototype.dropSchema = function(schema) {
  return this.QueryInterface.dropSchema(schema);
};

/**
 * Apply a schema to this model. For postgres, this will actually place the schema in front of the table name - `"schema"."tableName"`,
 * while the schema will be prepended to the table name for mysql and sqlite - `'schema.tablename'`.
 *
 * @param {String} schema The name of the schema
 * @param {Object} [options]
 * @param {String} [options.schemaDelimiter='.'] The character(s) that separates the schema name from the table name
 * @param {Function} [options.logging=false] A function that gets executed while running the query to log the sql.
<<<<<<< HEAD
 * @param {Boolean}  [options.benchmark=false] Print query execution time in milliseconds when logging SQL.
=======
>>>>>>> 9d99adc2
 * @return {this}
 */
Model.prototype.schema = function(schema, options) { // testhint options:none
  var self = this;
  var clone = Object.create(self);

  clone.$schema = schema;

  if (!!options) {
    if (typeof options === 'string') {
      clone.$schemaDelimiter = options;
    } else {
      if (!!options.schemaDelimiter) {
        clone.$schemaDelimiter = options.schemaDelimiter;
      }
    }
  }

  clone.Instance = function() {
    self.Instance.apply(this, arguments);
  };
  clone.Instance.prototype = Object.create(self.Instance.prototype);
  clone.Instance.prototype.$Model = clone;

  return clone;
};

/**
 * Get the tablename of the model, taking schema into account. The method will return The name as a string if the model has no schema,
 * or an object with `tableName`, `schema` and `delimiter` properties.
 *
 * @param {Object}   [options] The hash of options from any query. You can use one model to access tables with matching schemas by overriding `getTableName` and using custom key/values to alter the name of the table. (eg. subscribers_1, subscribers_2)
 * @param {Function} [options.logging=false] A function that gets executed while running the query to log the sql.
<<<<<<< HEAD
 * @param {Boolean}  [options.benchmark=false] Print query execution time in milliseconds when logging SQL.
=======
>>>>>>> 9d99adc2
 * @return {String|Object}
 */
Model.prototype.getTableName = function(options) { // testhint options:none
  return this.QueryGenerator.addSchema(this);
};

/**
 * @return {Model}
 */
Model.prototype.unscoped = function () {
  return this.scope();
};

/**
 * Add a new scope to the model. This is especially useful for adding scopes with includes, when the model you want to include is not available at the time this model is defined.
 *
 * By default this will throw an error if a scope with that name already exists. Pass `override: true` in the options object to silence this error.
 *
 * @param {String}          name The name of the scope. Use `defaultScope` to override the default scope
 * @param {Object|Function} scope
 * @param {Object}          [options]
 * @param {Boolean}         [options.override=false]
 */
Model.prototype.addScope = function (name, scope, options) {
  options = _.assign({
    override: false
  }, options);

  if ((name === 'defaultScope' || name in this.options.scopes) && options.override === false) {
    throw new Error('The scope ' + name + ' already exists. Pass { override: true } as options to silence this error');
  }

  conformOptions(scope, this);

  if (name === 'defaultScope') {
    this.options.defaultScope = this.$scope = scope;
  } else {
    this.options.scopes[name] = scope;
  }
};

/**
 * Apply a scope created in `define` to the model. First let's look at how to create scopes:
 * ```js
 * var Model = sequelize.define('model', attributes, {
 *   defaultScope: {
 *     where: {
 *       username: 'dan'
 *     },
 *     limit: 12
 *   },
 *   scopes: {
 *     isALie: {
 *       where: {
 *         stuff: 'cake'
 *       }
 *     },
 *     complexFunction: function(email, accessLevel) {
 *       return {
 *         where: {
 *           email: {
 *             $like: email
 *           },
 *           accesss_level {
 *             $gte: accessLevel
 *           }
 *         }
 *       }
 *     }
 *   }
 * })
 * ```
 * Now, since you defined a default scope, every time you do Model.find, the default scope is appended to your query. Here's a couple of examples:
 * ```js
 * Model.findAll() // WHERE username = 'dan'
 * Model.findAll({ where: { age: { gt: 12 } } }) // WHERE age > 12 AND username = 'dan'
 * ```
 *
 * To invoke scope functions you can do:
 * ```js
 * Model.scope({ method: ['complexFunction' 'dan@sequelize.com', 42]}).findAll()
 * // WHERE email like 'dan@sequelize.com%' AND access_level >= 42
 * ```
 *
 * @param {Array|Object|String|null}    options* The scope(s) to apply. Scopes can either be passed as consecutive arguments, or as an array of arguments. To apply simple scopes and scope functions with no arguments, pass them as strings. For scope function, pass an object, with a `method` property. The value can either be a string, if the method does not take any arguments, or an array, where the first element is the name of the method, and consecutive elements are arguments to that method. Pass null to remove all scopes, including the default.
 * @return {Model}                      A reference to the model, with the scope(s) applied. Calling scope again on the returned model will clear the previous scope.
 */
Model.prototype.scope = function(option) {
  var self = Object.create(this)
    , options
    , scope
    , scopeName;

  self.$scope = {};
  self.scoped = true;

  if (!option) {
    return self;
  }

  options = _.flatten(arguments);
  options.forEach(function(option) {
    scope = null;
    scopeName = null;

    if (_.isPlainObject(option)) {
      if (!!option.method) {
        if (Array.isArray(option.method) && !!self.options.scopes[option.method[0]]) {
          scopeName = option.method[0];
          scope = self.options.scopes[scopeName].apply(self, option.method.splice(1));
        }
        else if (!!self.options.scopes[option.method]) {
          scopeName = option.method;
          scope = self.options.scopes[scopeName].apply(self);
        }
      } else {
        scope = option;
      }
    } else {
      if (option === 'defaultScope' && _.isPlainObject(self.options.defaultScope)) {
        scope = self.options.defaultScope;
      } else {
        scopeName = option;
        scope = self.options.scopes[scopeName];

        if (_.isFunction(scope)) {
          scope = scope();
          conformOptions(scope, self);
        }
      }
    }

    if (!!scope) {
      _.assign(self.$scope, scope, function scopeCustomizer(objectValue, sourceValue, key) {
        if (key === 'where') {
          return Array.isArray(sourceValue) ? sourceValue : _.assign(objectValue || {}, sourceValue);
        } else if ( (['attributes','include'].indexOf(key) >= 0) && Array.isArray(objectValue) && Array.isArray(sourceValue)) {
          return objectValue.concat(sourceValue);
        }

        return objectValue ? objectValue : sourceValue;
      });
    } else {
      throw new Error('Invalid scope ' + scopeName + ' called.');
    }
  });

  return self;
};

Model.prototype.all = function(options) {
  return this.findAll(options);
};

/**
 * Search for multiple instances.
 *
 * __Simple search using AND and =__
 * ```js
 * Model.findAll({
 *   where: {
 *     attr1: 42,
 *     attr2: 'cake'
 *   }
 * })
 * ```
 * ```sql
 * WHERE attr1 = 42 AND attr2 = 'cake'
 *```
 *
 * __Using greater than, less than etc.__
 * ```js
 *
 * Model.findAll({
 *   where: {
 *     attr1: {
 *       gt: 50
 *     },
 *     attr2: {
 *       lte: 45
 *     },
 *     attr3: {
 *       in: [1,2,3]
 *     },
 *     attr4: {
 *       ne: 5
 *     }
 *   }
 * })
 * ```
 * ```sql
 * WHERE attr1 > 50 AND attr2 <= 45 AND attr3 IN (1,2,3) AND attr4 != 5
 * ```
 * Possible options are: `$ne, $in, $not, $notIn, $gte, $gt, $lte, $lt, $like, $ilike/$iLike, $notLike, $notILike, '..'/$between, '!..'/$notBetween, '&&'/$overlap, '@>'/$contains, '<@'/$contained`
 *
 * __Queries using OR__
 * ```js
 * Model.findAll({
 *   where: {
 *     name: 'a project',
 *     $or: [
 *       {id: [1, 2, 3]},
 *       {
 *         $and: [
 *           {id: {gt: 10}},
 *           {id: {lt: 100}}
 *         ]
 *       }
 *     ]
 *   }
 * });
 * ```
 * ```sql
 * WHERE `Model`.`name` = 'a project' AND (`Model`.`id` IN (1, 2, 3) OR (`Model`.`id` > 10 AND `Model`.`id` < 100));
 * ```
 *
 * The success listener is called with an array of instances if the query succeeds.
 *
 * @param  {Object}                    [options] A hash of options to describe the scope of the search
 * @param  {Object}                    [options.where] A hash of attributes to describe your search. See above for examples.
 * @param  {Array<String>|Object}      [options.attributes] A list of the attributes that you want to select, or an object with `include` and `exclude` keys. To rename an attribute, you can pass an array, with two elements - the first is the name of the attribute in the DB (or some kind of expression such as `Sequelize.literal`, `Sequelize.fn` and so on), and the second is the name you want the attribute to have in the returned instance
 * @param  {Array<String>}             [options.attributes.include] Select all the attributes of the model, plus some additional ones. Useful for aggregations, e.g. `{ attributes: { include: [[sequelize.fn('COUNT', sequelize.col('id')), 'total']] }`
 * @param  {Array<String>}             [options.attributes.exclude] Select all the attributes of the model, except some few. Useful for security purposes e.g. `{ attributes: { exclude: ['password'] } }`
 * @param  {Boolean}                   [options.paranoid=true] If true, only non-deleted records will be returned. If false, both deleted and non-deleted records will be returned. Only applies if `options.paranoid` is true for the model.
 * @param  {Array<Object|Model>}       [options.include] A list of associations to eagerly load using a left join. Supported is either `{ include: [ Model1, Model2, ...]}` or `{ include: [{ model: Model1, as: 'Alias' }]}`. If your association are set up with an `as` (eg. `X.hasMany(Y, { as: 'Z }`, you need to specify Z in the as attribute when eager loading Y).
 * @param  {Model}                     [options.include[].model] The model you want to eagerly load
 * @param  {String}                    [options.include[].as] The alias of the relation, in case the model you want to eagerly load is aliased. For `hasOne` / `belongsTo`, this should be the singular name, and for `hasMany`, it should be the plural
 * @param  {Association}               [options.include[].association] The association you want to eagerly load. (This can be used instead of providing a model/as pair)
 * @param  {Object}                    [options.include[].where] Where clauses to apply to the child models. Note that this converts the eager load to an inner join, unless you explicitly set `required: false`
 * @param  {Boolean}                   [options.include[].or=false] Whether to bind the ON and WHERE clause together by OR instead of AND.
 * @param  {Object}                    [options.include[].on] Supply your own ON condition for the join.
 * @param  {Array<String>}             [options.include[].attributes] A list of attributes to select from the child model
 * @param  {Boolean}                   [options.include[].required] If true, converts to an inner join, which means that the parent model will only be loaded if it has any matching children. True if `include.where` is set, false otherwise.
 * @param  {Boolean}                   [options.include[].separate] If true, runs a separate query to fetch the associated instances, only supported for hasMany associations
 * @param  {Number}                    [options.include[].limit] Limit the joined rows, only supported with include.separate=true
 * @param  {Object}                    [options.include[].through.where] Filter on the join model for belongsToMany relations
 * @param  {Array}                     [options.include[].through.attributes] A list of attributes to select from the join model for belongsToMany relations
 * @param  {Array<Object|Model>}       [options.include[].include] Load further nested related models
 * @param  {String|Array|Sequelize.fn} [options.order] Specifies an ordering. If a string is provided, it will be escaped. Using an array, you can provide several columns / functions to order by. Each element can be further wrapped in a two-element array. The first element is the column / function to order by, the second is the direction. For example: `order: [['name', 'DESC']]`. In this way the column will be escaped, but the direction will not.
 * @param  {Number}                    [options.limit]
 * @param  {Number}                    [options.offset]
 * @param  {Transaction}               [options.transaction] Transaction to run query under
 * @param  {String|Object}             [options.lock] Lock the selected rows. Possible options are transaction.LOCK.UPDATE and transaction.LOCK.SHARE. Postgres also supports transaction.LOCK.KEY_SHARE, transaction.LOCK.NO_KEY_UPDATE and specific model locks with joins. See [transaction.LOCK for an example](transaction#lock)
 * @param  {Boolean}                   [options.raw] Return raw result. See sequelize.query for more information.
 * @param  {Function}                  [options.logging=false] A function that gets executed while running the query to log the sql.
 * @param  {Object}                    [options.having]
 * @param  {String}                    [options.searchPath=DEFAULT] An optional parameter to specify the schema search_path (Postgres only)
<<<<<<< HEAD
 * @param  {Boolean}                   [options.benchmark=false] Print query execution time in milliseconds when logging SQL.
=======
>>>>>>> 9d99adc2
 *
 * @see    {Sequelize#query}
 * @return {Promise<Array<Instance>>}
 * @alias all
 */

Model.prototype.findAll = function(options) {
  if (options !== undefined && !_.isPlainObject(options)) {
    throw new Error('The argument passed to findAll must be an options object, use findById if you wish to pass a single primary key value');
  }
  // TODO: Remove this in the next major version (4.0)
  if (arguments.length > 1) {
    throw new Error('Please note that find* was refactored and uses only one options object from now on.');
  }
  var tableNames = {}
    , originalOptions;

  tableNames[this.getTableName(options)] = true;
  options = optClone(options);

  _.defaults(options, { hooks: true });

  return Promise.bind(this).then(function() {
    conformOptions(options, this);
    this.$injectScope(options);

    if (options.hooks) {
      return this.runHooks('beforeFind', options);
    }
  }).then(function() {
    expandIncludeAll.call(this, options);

    if (options.hooks) {
      return this.runHooks('beforeFindAfterExpandIncludeAll', options);
    }
  }).then(function() {
    if (options.include) {
      options.hasJoin = true;

      validateIncludedElements.call(this, options, tableNames);

      // If we're not raw, we have to make sure we include the primary key for deduplication
      if (options.attributes && !options.raw && this.primaryKeyAttribute &&  options.attributes.indexOf(this.primaryKeyAttribute) === -1) {
        options.originalAttributes = options.attributes;
        options.attributes = [this.primaryKeyAttribute].concat(options.attributes);
      }
    }

    if (!options.attributes) {
      options.attributes = Object.keys(this.tableAttributes);
    }

    // whereCollection is used for non-primary key updates
    this.options.whereCollection = options.where || null;

    Utils.mapFinderOptions(options, this);

    options = paranoidClause(this, options);

    if (options.hooks) {
      return this.runHooks('beforeFindAfterOptions', options);
    }
  }).then(function() {
    originalOptions = optClone(options);
    options.tableNames = Object.keys(tableNames);

    return this.QueryInterface.select(this, this.getTableName(options), options);
  }).tap(function(results) {
    if (options.hooks) {
      return this.runHooks('afterFind', results, options);
    }
  }).then(function (results) {
    return Model.$findSeparate(results, originalOptions);
  });
};

Model.$findSeparate = function(results, options) {
  if (!options.include || options.raw || !results) return Promise.resolve(results);

  var original = results;
  if (options.plain) results = [results];

  if (!results.length) return original;

  return Promise.map(options.include, function (include) {
    if (!include.separate) {
      return Model.$findSeparate(
        results.reduce(function (memo, result) {
          var associations = result.get(include.association.as);

          // Might be an empty belongsTo relation
          if (!associations) return memo;

          // Force array so we can concat no matter if it's 1:1 or :M
          if (!Array.isArray(associations)) associations = [associations];

          return memo.concat(associations);
        }, []),
        _.assign(
          {},
          _.omit(options, 'include', 'attributes', 'order', 'where', 'limit', 'plain', 'scope'),
          {include: include.include || []}
        )
      );
    }

    return include.association.get(results, _.assign(
      {},
      _.omit(options, 'include', 'attributes', 'order', 'where', 'limit', 'plain'),
      _.omit(include, 'parent', 'association', 'as')
    )).then(function (map) {
      results.forEach(function (result) {
        result.set(
          include.association.as,
          map[result.get(include.association.source.primaryKeyAttribute)],
          {
            raw: true
          }
        );
      });
    });
  }).return(original);
};

/**
* Search for a single instance by its primary key.
*
* @param  {Number|String|Buffer}      id The value of the desired instance's primary key.
* @param  {Object}                    [options]
* @param  {Transaction}               [options.transaction] Transaction to run query under
* @param  {String}                    [options.searchPath=DEFAULT] An optional parameter to specify the schema search_path (Postgres only)
*
* @see {Model#findAll}           for a full explanation of options
* @return {Promise<Instance>}
* @alias findByPrimary
*/
Model.prototype.findById = function(param, options) {
  // return Promise resolved with null if no arguments are passed
  if ([null, undefined].indexOf(param) !== -1) {
    return Promise.resolve(null);
  }

  options = optClone(options) || {};

  if (typeof param === 'number' || typeof param === 'string' || Buffer.isBuffer(param)) {
    options.where = {};
    options.where[this.primaryKeyAttribute] = param;
  } else {
    throw new Error('Argument passed to findById is invalid: '+param);
  }

  // Bypass a possible overloaded findOne
  return Model.prototype.findOne.call(this, options);
};
Model.prototype.findByPrimary = Model.prototype.findById;

/**
* Search for a single instance. This applies LIMIT 1, so the listener will always be called with a single instance.
*
* @param  {Object}                    [options] A hash of options to describe the scope of the search
* @param  {Transaction}               [options.transaction] Transaction to run query under
* @param  {String}                    [options.searchPath=DEFAULT] An optional parameter to specify the schema search_path (Postgres only)
*
* @see {Model#findAll}           for an explanation of options
* @return {Promise<Instance>}
* @alias find
*/
Model.prototype.findOne = function(options) {
  if (options !== undefined && !_.isPlainObject(options)) {
    throw new Error('The argument passed to findOne must be an options object, use findById if you wish to pass a single primary key value');
  }
  options = optClone(options);

  if (options.limit === undefined) {
    var pkVal = options.where && options.where[this.primaryKeyAttribute];

    // Don't add limit if querying directly on the pk
    if (!options.where || !(Utils.isPrimitive(pkVal) || Buffer.isBuffer(pkVal))) {
      options.limit = 1;
    }
  }

  // Bypass a possible overloaded findAll.
  return Model.prototype.findAll.call(this, _.defaults(options, {
    plain: true
  }));
};
Model.prototype.find = Model.prototype.findOne;

/**
 * Run an aggregation method on the specified field
 *
 * @param {String}          field The field to aggregate over. Can be a field name or *
 * @param {String}          aggregateFunction The function to use for aggregation, e.g. sum, max etc.
 * @param {Object}          [options] Query options. See sequelize.query for full options
 * @param {Object}          [options.where] A hash of search attributes.
 * @param {Function}        [options.logging=false] A function that gets executed while running the query to log the sql.
 * @param {DataType|String} [options.dataType] The type of the result. If `field` is a field in this Model, the default will be the type of that field, otherwise defaults to float.
 * @param {boolean}         [options.distinct] Applies DISTINCT to the field being aggregated over
 * @param {Transaction}     [options.transaction] Transaction to run query under
<<<<<<< HEAD
 * @param {Boolean}         [options.plain] When `true`, the first returned value of `aggregateFunction` is cast to `dataType` and returned. If additional attributes are specified, along with `group` clauses, set `plain` to `false` to return all values of all returned rows.  Defaults to `true`
 * @param {Boolean}         [options.benchmark=false] Print query execution time in milliseconds when logging SQL.
=======
 * @param {boolean}         [options.plain] When `true`, the first returned value of `aggregateFunction` is cast to `dataType` and returned. If additional attributes are specified, along with `group` clauses, set `plain` to `false` to return all values of all returned rows.  Defaults to `true`
>>>>>>> 9d99adc2
 *
 * @return {Promise<options.dataType|object>}                Returns the aggregate result cast to `options.dataType`, unless `options.plain` is false, in which case the complete data result is returned.
 */
Model.prototype.aggregate = function(attribute, aggregateFunction, options) {
  options = Utils._.extend({ attributes: [] }, options || {});
  conformOptions(options, this);
  this.$injectScope(options);

  if (options.include) {
    expandIncludeAll.call(this, options);
    validateIncludedElements.call(this, options);
  }

  var attrOptions = this.rawAttributes[attribute]
    , field = attrOptions && attrOptions.field || attribute
    , aggregateColumn = this.sequelize.col(field);

  if (options.distinct) {
    aggregateColumn = this.sequelize.fn('DISTINCT', aggregateColumn);
  }
  options.attributes.push([this.sequelize.fn(aggregateFunction, aggregateColumn), aggregateFunction]);

  if (!options.dataType) {
    if (attrOptions) {
      options.dataType = attrOptions.type;
    } else {
      // Use FLOAT as fallback
      options.dataType = new DataTypes.FLOAT();
    }
  } else {
    options.dataType = this.sequelize.normalizeDataType(options.dataType);
  }

  Utils.mapOptionFieldNames(options, this);
  options = paranoidClause(this, options);

  return this.QueryInterface.rawSelect(this.getTableName(options), options, aggregateFunction, this);
};

/**
 * Count the number of records matching the provided where clause.
 *
 * If you provide an `include` option, the number of matching associations will be counted instead.
 *
 * @param {Object}        [options]
 * @param {Object}        [options.where] A hash of search attributes.
 * @param {Object}        [options.include] Include options. See `find` for details
 * @param {boolean}       [options.distinct] Apply COUNT(DISTINCT(col)) on primary key, `Model.aggregate` should be used for other columns
 * @param {Object}        [options.attributes] Used in conjunction with `group`
 * @param {Object}        [options.group] For creating complex counts. Will return multiple rows as needed.
 * @param {Transaction}   [options.transaction] Transaction to run query under
 * @param {Function}      [options.logging=false] A function that gets executed while running the query to log the sql.
 * @param {String}        [options.searchPath=DEFAULT] An optional parameter to specify the schema search_path (Postgres only)
<<<<<<< HEAD
 * @param {Boolean}       [options.benchmark=false] Print query execution time in milliseconds when logging SQL.
=======
>>>>>>> 9d99adc2
 *
 * @return {Promise<Integer>}
 */
Model.prototype.count = function(options) {
  options = Utils._.clone(options || {});
  conformOptions(options, this);
  this.$injectScope(options);

  var col = '*';

  if (options.include) {
    col = this.name + '.' + this.primaryKeyField;
    expandIncludeAll.call(this, options);
    validateIncludedElements.call(this, options);
  }

  Utils.mapOptionFieldNames(options, this);

  options.plain = options.group ? false : true;
  options.dataType = new DataTypes.INTEGER();
  options.includeIgnoreAttributes = false;
  options.limit = null;
  options.offset = null;
  options.order = null;
  options.attributes = [];

  return this.aggregate(col, 'count', options);
};

/**
 * Find all the rows matching your query, within a specified offset / limit, and get the total number of rows matching your query. This is very useful for paging
 *
 * ```js
 * Model.findAndCountAll({
 *   where: ...,
 *   limit: 12,
 *   offset: 12
 * }).then(function (result) {
 *   ...
 * })
 * ```
 * In the above example, `result.rows` will contain rows 13 through 24, while `result.count` will return the total number of rows that matched your query.
 *
 * When you add includes, only those which are required (either because they have a where clause, or because `required` is explicitly set to true on the include) will be added to the count part.
 *
 * Suppose you want to find all users who have a profile attached:
 * ```js
 * User.findAndCountAll({
 *   include: [
 *      { model: Profile, required: true}
 *   ],
 *   limit 3
 * });
 * ```
 * Because the include for `Profile` has `required` set it will result in an inner join, and only the users who have a profile will be counted. If we remove `required` from the include, both users with and without profiles will be counted
 *
 * @param {Object} [findOptions] See findAll
 *
 * @see {Model#findAll} for a specification of find and query options
 * @return {Promise<Object>}
 * @alias findAndCountAll
 */
Model.prototype.findAndCount = function(options) {
  if (options !== undefined && !_.isPlainObject(options)) {
    throw new Error('The argument passed to findAndCount must be an options object, use findById if you wish to pass a single primary key value');
  }

  var self = this
    // no limit, offset, order, attributes for the options given to count()
    , countOptions = _.omit(_.clone(options), ['offset', 'limit', 'order', 'attributes']);

  conformOptions(countOptions, this);

  if (countOptions.include) {
    countOptions.include = _.cloneDeep(countOptions.include, function (element) {
      if (element instanceof Model) return element;
      if (element instanceof Association) return element;
      return undefined;
    });

    expandIncludeAll.call(this, countOptions);

    validateIncludedElements.call(this, countOptions);

    var keepNeeded = function(includes) {
      return includes.filter(function (include) {
        if (include.include) include.include = keepNeeded(include.include);

        return include.required || include.hasIncludeRequired;
      });
    };
    countOptions.include = keepNeeded(countOptions.include);

    if (countOptions.include.length) {
      // Use distinct to count the number of parent rows, instead of the number of matched includes
      countOptions.distinct = true;
    }
  }

  return self.count(countOptions).then(function(count) {
    if (count === 0) {
      return {
        count: count || 0,
        rows: []
      };
    }
    return self.findAll(options).then(function(results) {
      return {
        count: count || 0,
        rows: (results && Array.isArray(results) ? results : [])
      };
    });
  });
};
Model.prototype.findAndCountAll = Model.prototype.findAndCount;


/**
 * Find the maximum value of field
 *
 * @param {String} field
 * @param {Object} [options] See aggregate
 * @see {Model#aggregate} for options
 *
 * @return {Promise<Any>}
 */
Model.prototype.max = function(field, options) {
  return this.aggregate(field, 'max', options);
};

/**
 * Find the minimum value of field
 *
 * @param {String} field
 * @param {Object} [options] See aggregate
 * @see {Model#aggregate} for options
 *
 * @return {Promise<Any>}
 */
Model.prototype.min = function(field, options) {
  return this.aggregate(field, 'min', options);
};

/**
 * Find the sum of field
 *
 * @param {String} field
 * @param {Object} [options] See aggregate
 * @see {Model#aggregate} for options
 *
 * @return {Promise<Number>}
 */
Model.prototype.sum = function(field, options) {
  return this.aggregate(field, 'sum', options);
};

/**
 * Builds a new model instance. Values is an object of key value pairs, must be defined but can be empty.

 * @param {Object}  values
 * @param {Object}  [options]
 * @param {Boolean} [options.raw=false] If set to true, values will ignore field and virtual setters.
 * @param {Boolean} [options.isNewRecord=true]
 * @param {Array}   [options.include] an array of include options - Used to build prefetched/included model instances. See `set`
 *
 * @return {Instance}
 */
Model.prototype.build = function(values, options) { // testhint options:none
  if (Array.isArray(values)) {
    return this.bulkBuild(values, options);
  }
  options = _.extend({
    isNewRecord: true,
    $schema: this.$schema,
    $schemaDelimiter: this.$schemaDelimiter
  }, options || {});

  if (options.attributes) {
    options.attributes = options.attributes.map(function(attribute) {
      return Array.isArray(attribute) ? attribute[1] : attribute;
    });
  }

  if (!options.includeValidated) {
    conformOptions(options, this);
    if (options.include) {
      expandIncludeAll.call(this, options);
      validateIncludedElements.call(this, options);
    }
  }

  return new this.Instance(values, options);
};


Model.prototype.bulkBuild = function(valueSets, options) { // testhint options:none
  options = _.extend({
    isNewRecord: true
  }, options || {});

  if (!options.includeValidated) {
    conformOptions(options, this);
    if (options.include) {
      expandIncludeAll.call(this, options);
      validateIncludedElements.call(this, options);
    }
  }

  if (options.attributes) {
    options.attributes = options.attributes.map(function(attribute) {
      return Array.isArray(attribute) ? attribute[1] : attribute;
    });
  }

  return valueSets.map(function(values) {
    return this.build(values, options);
  }.bind(this));
};

/**
 * Builds a new model instance and calls save on it.

 * @see {Instance#build}
 * @see {Instance#save}
 *
 * @param {Object}        values
 * @param {Object}        [options]
 * @param {Boolean}       [options.raw=false] If set to true, values will ignore field and virtual setters.
 * @param {Boolean}       [options.isNewRecord=true]
 * @param {Array}         [options.fields] If set, only columns matching those in fields will be saved
 * @param {Array}         [options.include] an array of include options - Used to build prefetched/included model instances
 * @param {String}        [options.onDuplicate]
 * @param {Transaction}   [options.transaction] Transaction to run query under
 * @param {Function}      [options.logging=false] A function that gets executed while running the query to log the sql.
<<<<<<< HEAD
 * @param {String}        [options.searchPath=DEFAULT] An optional parameter to specify the schema search_path (Postgres only)
 * @param {Boolean}       [options.benchmark=false] Print query execution time in milliseconds when logging SQL.
=======
 * @param  {String}       [options.searchPath=DEFAULT] An optional parameter to specify the schema search_path (Postgres only)
>>>>>>> 9d99adc2
 *
 * @return {Promise<Instance>}
 */
Model.prototype.create = function(values, options) {
  options = optClone(options || {});

  return this.build(values, {
    isNewRecord: true,
    attributes: options.fields,
    include: options.include,
    raw: options.raw,
    silent: options.silent
  }).save(options);
};

/**
 * Find a row that matches the query, or build (but don't save) the row if none is found.
 * The successful result of the promise will be (instance, initialized) - Make sure to use .spread()
 *
 * @param {Object}   options
 * @param {Object}   options.where A hash of search attributes.
 * @param {Object}   [options.defaults] Default values to use if building a new instance
 * @param {Object}   [options.transaction] Transaction to run query under
 * @param {Function} [options.logging=false] A function that gets executed while running the query to log the sql.
<<<<<<< HEAD
 * @param {Boolean}  [options.benchmark=false] Print query execution time in milliseconds when logging SQL.
=======
>>>>>>> 9d99adc2
 *
 * @return {Promise<Instance,initialized>}
 * @alias findOrBuild
 */
Model.prototype.findOrInitialize = Model.prototype.findOrBuild = function(options) {
  if (!options || !options.where || arguments.length > 1) {
    throw new Error(
      'Missing where attribute in the options parameter passed to findOrInitialize. ' +
      'Please note that the API has changed, and is now options only (an object with where, defaults keys, transaction etc.)'
    );
  }

  var self = this
    , values;

  return self.find(options).then(function(instance) {
    if (instance === null) {
      values = Utils._.clone(options.defaults) || {};
      if (Utils._.isPlainObject(options.where)) {
        values = Utils._.defaults(values, options.where);
      }

      instance = self.build(values);

      return Promise.resolve([instance, true]);
    }

    return Promise.resolve([instance, false]);
  });
};

/**
 * Find a row that matches the query, or build and save the row if none is found
 * The successful result of the promise will be (instance, created) - Make sure to use .spread()
 *
 * If no transaction is passed in the `options` object, a new transaction will be created internally, to prevent the race condition where a matching row is created by another connection after the find but before the insert call.
 * However, it is not always possible to handle this case in SQLite, specifically if one transaction inserts and another tries to select before the first one has committed. In this case, an instance of sequelize.TimeoutError will be thrown instead.
 * If a transaction is created, a savepoint will be created instead, and any unique constraint violation will be handled internally.
 *
 * @param {Object}      options
 * @param {Object}      options.where where A hash of search attributes.
 * @param {Object}      [options.defaults] Default values to use if creating a new instance
 * @param {Transaction} [options.transaction] Transaction to run query under
 * @see {Model#findAll} for a full specification of find and options
 * @return {Promise<Instance,created>}
 */
Model.prototype.findOrCreate = function(options) {
  if (!options || !options.where || arguments.length > 1) {
    throw new Error(
      'Missing where attribute in the options parameter passed to findOrCreate. '+
      'Please note that the API has changed, and is now options only (an object with where, defaults keys, transaction etc.)'
    );
  }

  if (options.transaction === undefined && this.sequelize.constructor.cls) {
    var t = this.sequelize.constructor.cls.get('transaction');
    if (t) {
      options.transaction = t;
    }
  }

  var self = this
    , internalTransaction = !options.transaction
    , values
    , whereFields = Object.keys(options.where)
    , defaultFields
    , transaction;

  if (options.defaults) defaultFields = Object.keys(options.defaults);

  // Create a transaction or a savepoint, depending on whether a transaction was passed in
  return self.sequelize.transaction(options).bind({}).then(function (t) {
    transaction = t;
    options.transaction = t;

    return self.findOne(_.defaults({
      transaction: transaction
    }, options));
  }).then(function(instance) {
    if (instance !== null) {
      return [instance, false];
    }

    values = Utils._.clone(options.defaults) || {};
    if (Utils._.isPlainObject(options.where)) {
      values = _.defaults(values, options.where);
    }

    options.exception = true;

    return self.create(values, options).bind(this).then(function(instance) {
      if (instance.get(self.primaryKeyAttribute, { raw: true }) === null) {
        // If the query returned an empty result for the primary key, we know that this was actually a unique constraint violation
        throw new self.sequelize.UniqueConstraintError();
      }

      return [instance, true];
    }).catch(self.sequelize.UniqueConstraintError, function (err) {
      if (defaultFields) {
        if (!_.intersection(err.fields, whereFields).length && _.intersection(err.fields, defaultFields).length) {
          throw err;
        }
      }

      // Someone must have created a matching instance inside the same transaction since we last did a find. Let's find it!
      return self.findOne(_.defaults({
        transaction: internalTransaction ? null : transaction
      }, options)).then(function(instance) {
        // Sanity check, ideally we caught this at the defaultFeilds/err.fields check
        // But if we didn't and instance is null, we will throw
        if (instance === null) throw err;
        return [instance, false];
      });
    });
  }).finally(function () {
    if (internalTransaction && transaction) {
      // If we created a transaction internally (and not just a savepoint), we should clean it up
      return transaction.commit();
    }
  });
};

/**
 * A more performant findOrCreate that will not work under a transaction (at least not in postgres)
 * Will execute a find call, if empty then attempt to create, if unique constraint then attempt to find again
 *
 * @param {Object}      options
 * @param {Object}      options.where where A hash of search attributes.
 * @param {Object}      [options.defaults] Default values to use if creating a new instance
 * @see {Model#findAll} for a full specification of find and options
 * @return {Promise<Instance,created>}
 */
Model.prototype.findCreateFind = function(options) {
  if (!options || !options.where) {
    throw new Error(
      'Missing where attribute in the options parameter passed to findOrCreate.'
    );
  }

  var values = Utils._.clone(options.defaults) || {};
  if (Utils._.isPlainObject(options.where)) {
    values = _.defaults(values, options.where);
  }


  return this.findOne(options).bind(this).then(function (result) {
    if (result) return [result, false];

    return this.create(values, options).bind(this).then(function (result) {
      return [result, true];
    }).catch(this.sequelize.UniqueConstraintError, function (err) {
      return this.findOne(options).then(function (result) {
        return [result, false];
      });
    });
  });
};

/**
 * Insert or update a single row. An update will be executed if a row which matches the supplied values on either the primary key or a unique key is found. Note that the unique index must be defined in your sequelize model and not just in the table. Otherwise you may experience a unique constraint violation, because sequelize fails to identify the row that should be updated.
 *
 * **Implementation details:**
 *
 * * MySQL - Implemented as a single query `INSERT values ON DUPLICATE KEY UPDATE values`
 * * PostgreSQL - Implemented as a temporary function with exception handling: INSERT EXCEPTION WHEN unique_constraint UPDATE
 * * SQLite - Implemented as two queries `INSERT; UPDATE`. This means that the update is executed regardless of whether the row already existed or not
 *
 * **Note** that SQLite returns undefined for created, no matter if the row was created or updated. This is because SQLite always runs INSERT OR IGNORE + UPDATE, in a single query, so there is no way to know whether the row was inserted or not.
 *
 * @param  {Object}       values
 * @param  {Object}       [options]
 * @param  {Boolean}      [options.validate=true] Run validations before the row is inserted
 * @param  {Array}        [options.fields=Object.keys(this.attributes)] The fields to insert / update. Defaults to all fields
 * @param  {Transaction}  [options.transaction] Transaction to run query under
 * @param  {Function}     [options.logging=false] A function that gets executed while running the query to log the sql.
 * @param  {String}       [options.searchPath=DEFAULT] An optional parameter to specify the schema search_path (Postgres only)
<<<<<<< HEAD
 * @param  {Boolean}      [options.benchmark=false] Print query execution time in milliseconds when logging SQL.
=======
>>>>>>> 9d99adc2
 *
 * @alias insertOrUpdate
 * @return {Promise<created>} Returns a boolean indicating whether the row was created or updated.
 */
Model.prototype.upsert = function (values, options) {
  options = optClone(options) || {};

  if (!options.fields) {
    options.fields = Object.keys(this.attributes);
  }

  var createdAtAttr = this._timestampAttributes.createdAt
    , updatedAtAttr = this._timestampAttributes.updatedAt
    , hadPrimary = this.primaryKeyField in values || this.primaryKeyAttribute in values
    , instance = this.build(values);

  return instance.hookValidate(options).bind(this).then(function () {
    // Map field names
    var updatedDataValues = _.pick(instance.dataValues, Object.keys(instance._changed))
      , insertValues = Utils.mapValueFieldNames(instance.dataValues, options.fields, this)
      , updateValues = Utils.mapValueFieldNames(updatedDataValues, options.fields, this)
      , now = Utils.now(this.sequelize.options.dialect);

    // Attach createdAt
    if (createdAtAttr && !updateValues[createdAtAttr]) {
      insertValues[createdAtAttr] = this.$getDefaultTimestamp(createdAtAttr) || now;
    }
    if (updatedAtAttr && !insertValues[updatedAtAttr]) {
      insertValues[updatedAtAttr] = updateValues[updatedAtAttr] = this.$getDefaultTimestamp(updatedAtAttr) || now;
    }

    // Build adds a null value for the primary key, if none was given by the user.
    // We need to remove that because of some Postgres technicalities.
    if (!hadPrimary && this.primaryKeyAttribute && !this.rawAttributes[this.primaryKeyAttribute].defaultValue) {
      delete insertValues[this.primaryKeyField];
      delete updateValues[this.primaryKeyField];
    }

    return this.QueryInterface.upsert(this.getTableName(options), insertValues, updateValues, this, options);
  });
};

Model.prototype.insertOrUpdate = Model.prototype.upsert;

/**
 * Create and insert multiple instances in bulk.
 *
 * The success handler is passed an array of instances, but please notice that these may not completely represent the state of the rows in the DB. This is because MySQL
 * and SQLite do not make it easy to obtain back automatically generated IDs and other default values in a way that can be mapped to multiple records.
 * To obtain Instances for the newly created values, you will need to query for them again.
 *
 * @param  {Array}        records                          List of objects (key/value pairs) to create instances from
 * @param  {Object}       [options]
 * @param  {Array}        [options.fields]                 Fields to insert (defaults to all fields)
 * @param  {Boolean}      [options.validate=false]         Should each row be subject to validation before it is inserted. The whole insert will fail if one row fails validation
 * @param  {Boolean}      [options.hooks=true]             Run before / after bulk create hooks?
 * @param  {Boolean}      [options.individualHooks=false]  Run before / after create hooks for each individual Instance? BulkCreate hooks will still be run if options.hooks is true.
 * @param  {Boolean}      [options.ignoreDuplicates=false] Ignore duplicate values for primary keys? (not supported by postgres)
 * @param  {Array}        [options.updateOnDuplicate]      Fields to update if row key already exists (on duplicate key update)? (only supported by mysql & mariadb). By default, all fields are updated.
 * @param  {Transaction}  [options.transaction] Transaction to run query under
 * @param  {Function}     [options.logging=false]          A function that gets executed while running the query to log the sql.
 * @param  {Boolean}      [options.returning=false] Append RETURNING * to get back auto generated values (Postgres only)
 * @param  {String}       [options.searchPath=DEFAULT] An optional parameter to specify the schema search_path (Postgres only)
<<<<<<< HEAD
 * @param  {Boolean}      [options.benchmark=false] Print query execution time in milliseconds when logging SQL.
=======
>>>>>>> 9d99adc2
 *
 * @return {Promise<Array<Instance>>}
 */
Model.prototype.bulkCreate = function(records, options) {
  if (!records.length) {
    return Promise.resolve([]);
  }

  options = Utils._.extend({
    validate: false,
    hooks: true,
    individualHooks: false,
    ignoreDuplicates: false
  }, options || {});

  options.fields = options.fields || Object.keys(this.tableAttributes);

  var dialect = this.sequelize.options.dialect;
  if (options.ignoreDuplicates && ['postgres', 'mssql'].indexOf(dialect) !== -1) {
    return Promise.reject(new Error(dialect + ' does not support the \'ignoreDuplicates\' option.'));
  }
  if (options.updateOnDuplicate && ['mysql', 'mariadb'].indexOf(dialect) === -1) {
    return Promise.reject(new Error(dialect + ' does not support the \'updateOnDuplicate\' option.'));
  }

  if (options.updateOnDuplicate) {
    // By default, all attributes except 'createdAt' can be updated
    var updatableFields = Utils._.pull(Object.keys(this.tableAttributes), 'createdAt');
    if (Utils._.isArray(options.updateOnDuplicate) && !Utils._.isEmpty(options.updateOnDuplicate)) {
      updatableFields = Utils._.intersection(updatableFields, options.updateOnDuplicate);
    }
    options.updateOnDuplicate = updatableFields;
  }

  var self = this
    , createdAtAttr = this._timestampAttributes.createdAt
    , updatedAtAttr = this._timestampAttributes.updatedAt
    , now = Utils.now(self.modelManager.sequelize.options.dialect);

  var instances = records.map(function(values) {
    return self.build(values, {isNewRecord: true});
  });

  return Promise.try(function() {
    // Run before hook
    if (options.hooks) {
      return self.runHooks('beforeBulkCreate', instances, options);
    }
  }).then(function() {
    // Validate
    if (options.validate) {
      var errors = [];
      return Promise.map(instances, function(instance) {
        // hookValidate rejects with errors, validate returns with errors
        if (options.individualHooks) {
          return instance.hookValidate(options).catch(function (err) {
            if (err) {
              errors.push({record: instance, errors: err});
            }
          });
        } else {
          return instance.validate(options).then(function (err) {
            if (err) {
              errors.push({record: instance, errors: err});
            }
          });
        }
      }).then(function() {
        delete options.skip;
        if (errors.length) {
          return Promise.reject(errors);
        }
      });
    }
  }).then(function() {
    instances.forEach(function(instance) {
      var values = Utils.mapValueFieldNames(instance.dataValues, options.fields, self);

      // set createdAt/updatedAt attributes
      if (createdAtAttr && !values[createdAtAttr]) {
        values[createdAtAttr] = now;
      }
      if (updatedAtAttr && !values[updatedAtAttr]) {
        values[updatedAtAttr] = now;
      }

      instance.dataValues = values;
    });

    if (options.individualHooks) {
      // Create each instance individually
      return Promise.map(instances, function(instance) {
        var individualOptions = Utils._.clone(options);
        delete individualOptions.fields;
        delete individualOptions.individualHooks;
        delete individualOptions.ignoreDuplicates;
        individualOptions.validate = false;
        individualOptions.hooks = true;

        return instance.save(individualOptions);
      }).then(function(_instances) {
        instances = _instances;
      });
    } else {
      // Create all in one query
      // Recreate records from instances to represent any changes made in hooks or validation
      records = instances.map(function(instance) {
        return Utils._.omit(instance.dataValues, self._virtualAttributes);
      });

      // Map attributes for serial identification
      var attributes = {};
      for (var attr in self.tableAttributes) {
        attributes[attr] = self.rawAttributes[attr];
        if (self.rawAttributes[attr].field) {
          attributes[self.rawAttributes[attr].field] = self.rawAttributes[attr];
        }
      }

      // Insert all records at once
      options.model = self;
      return self.QueryInterface.bulkInsert(self.getTableName(options), records, options, attributes).then(function (results) {
        if (Array.isArray(results)) {
          results.forEach(function (result, i) {
            instances[i].set(self.primaryKeyAttribute, result[self.rawAttributes[self.primaryKeyAttribute].field], {raw: true});
            instances[i].isNewRecord = false;
          });
        }
        return results;
      });
    }
  }).then(function() {
    // Run after hook
    if (options.hooks) {
      return self.runHooks('afterBulkCreate', instances, options);
    }
  }).then(function() {
    return instances;
  });
};

/**
 * Truncate all instances of the model. This is a convenient method for Model.destroy({ truncate: true }).
 *
 * @param {object} [options] The options passed to Model.destroy in addition to truncate
 * @param {Boolean|function} [options.transaction] Transaction to run query under
 * @param {Boolean|function} [options.cascade = false] Only used in conjunction with TRUNCATE. Truncates  all tables that have foreign-key references to the named table, or to any tables added to the group due to CASCADE.
 * @param {Transaction}      [options.transaction] Transaction to run query under
 * @param {Boolean|function} [options.logging] A function that logs sql queries, or false for no logging
<<<<<<< HEAD
 * @param {String}           [options.searchPath=DEFAULT] An optional parameter to specify the schema search_path (Postgres only)
 * @param {Boolean}          [options.benchmark=false] Print query execution time in milliseconds when logging SQL.
 *
=======
 * @param  {String}          [options.searchPath=DEFAULT] An optional parameter to specify the schema search_path (Postgres only)
>>>>>>> 9d99adc2
 * @return {Promise}
 *
 * @see {Model#destroy} for more information
 */
Model.prototype.truncate = function(options) {
  options = optClone(options) || {};
  options.truncate = true;
  return this.destroy(options);
};

/**
 * Delete multiple instances, or set their deletedAt timestamp to the current time if `paranoid` is enabled.
 *
 * @param  {Object}       options
 * @param  {Object}       [options.where]                 Filter the destroy
 * @param  {Boolean}      [options.hooks=true]            Run before / after bulk destroy hooks?
 * @param  {Boolean}      [options.individualHooks=false] If set to true, destroy will SELECT all records matching the where parameter and will execute before / after destroy hooks on each row
 * @param  {Number}       [options.limit]                 How many rows to delete
 * @param  {Boolean}      [options.force=false]           Delete instead of setting deletedAt to current timestamp (only applicable if `paranoid` is enabled)
 * @param  {Boolean}      [options.truncate=false]        If set to true, dialects that support it will use TRUNCATE instead of DELETE FROM. If a table is truncated the where and limit options are ignored
 * @param  {Boolean}      [options.cascade=false]         Only used in conjunction with TRUNCATE. Truncates  all tables that have foreign-key references to the named table, or to any tables added to the group due to CASCADE.
 * @param  {Transaction}  [options.transaction] Transaction to run query under
 * @param  {Function}     [options.logging=false]         A function that gets executed while running the query to log the sql.
<<<<<<< HEAD
 * @param  {Boolean}      [options.benchmark=false]       Print query execution time in milliseconds when logging SQL.
=======
>>>>>>> 9d99adc2
 * @return {Promise<Integer>} The number of destroyed rows
 */
Model.prototype.destroy = function(options) {
  var self = this
    , instances;

  if (!options || !(options.where || options.truncate)) {
    throw new Error('Missing where or truncate attribute in the options parameter of model.destroy.');
  }

  options = Utils._.extend({
    hooks: true,
    individualHooks: false,
    force: false,
    cascade: false
  }, options || {});

  options.type = QueryTypes.BULKDELETE;
  this.$injectScope(options);

  Utils.mapOptionFieldNames(options, this);

  return Promise.try(function() {
    // Run before hook
    if (options.hooks) {
      return self.runHooks('beforeBulkDestroy', options);
    }
  }).then(function() {
    // Get daos and run beforeDestroy hook on each record individually
    if (options.individualHooks) {
      return self.findAll({where: options.where, transaction: options.transaction, logging: options.logging}).map(function(instance) {
        return self.runHooks('beforeDestroy', instance, options).then(function() {
          return instance;
        });
      }).then(function(_instances) {
        instances = _instances;
      });
    }
  }).then(function() {
    // Run delete query (or update if paranoid)
    if (self._timestampAttributes.deletedAt && !options.force) {
      var attrValueHash = {}
        , deletedAtAttribute = self.rawAttributes[self._timestampAttributes.deletedAt]
        , field = self.rawAttributes[self._timestampAttributes.deletedAt].field
        , where = {};

      where[field] = deletedAtAttribute.hasOwnProperty('defaultValue') ? deletedAtAttribute.defaultValue : null;

      attrValueHash[field] = Utils.now(self.modelManager.sequelize.options.dialect);
      return self.QueryInterface.bulkUpdate(self.getTableName(options), attrValueHash, _.defaults(where, options.where), options, self.rawAttributes);
    } else {
      return self.QueryInterface.bulkDelete(self.getTableName(options), options.where, options, self);
    }
  }).tap(function() {
    // Run afterDestroy hook on each record individually
    if (options.individualHooks) {
      return Promise.map(instances, function(instance) {
        return self.runHooks('afterDestroy', instance, options);
      });
    }
  }).tap(function() {
    // Run after hook
    if (options.hooks) {
      return self.runHooks('afterBulkDestroy', options);
    }
  }).then(function(affectedRows) {
    return affectedRows;
  });
};

/**
 * Restore multiple instances if `paranoid` is enabled.
 *
 * @param  {Object}       options
 * @param  {Object}       [options.where]                 Filter the restore
 * @param  {Boolean}      [options.hooks=true]            Run before / after bulk restore hooks?
 * @param  {Boolean}      [options.individualHooks=false] If set to true, restore will find all records within the where parameter and will execute before / after bulkRestore hooks on each row
 * @param  {Number}       [options.limit]                 How many rows to undelete
 * @param  {Function}     [options.logging=false]         A function that gets executed while running the query to log the sql.
<<<<<<< HEAD
 * @param  {Boolean}      [options.benchmark=false]       Print query execution time in milliseconds when logging SQL.
=======
>>>>>>> 9d99adc2
 * @param  {Transaction}  [options.transaction] Transaction to run query under
 *
 * @return {Promise<undefined>}
 */
Model.prototype.restore = function(options) {
  if (!this._timestampAttributes.deletedAt) throw new Error('Model is not paranoid');

  options = Utils._.extend({
    hooks: true,
    individualHooks: false
  }, options || {});

  options.type = QueryTypes.RAW;

  var self = this
    , instances;

  Utils.mapOptionFieldNames(options, this);

  return Promise.try(function() {
    // Run before hook
    if (options.hooks) {
      return self.runHooks('beforeBulkRestore', options);
    }
  }).then(function() {
    // Get daos and run beforeRestore hook on each record individually
    if (options.individualHooks) {
      return self.findAll({where: options.where, transaction: options.transaction, logging: options.logging, paranoid: false}).map(function(instance) {
        return self.runHooks('beforeRestore', instance, options).then(function() {
          return instance;
        });
      }).then(function(_instances) {
        instances = _instances;
      });
    }
  }).then(function() {
    // Run undelete query
    var attrValueHash = {}
      , deletedAtCol = self._timestampAttributes.deletedAt
      , deletedAtAttribute = self.rawAttributes[deletedAtCol]
      , deletedAtDefaultValue = deletedAtAttribute.hasOwnProperty('defaultValue') ? deletedAtAttribute.defaultValue : null;

    attrValueHash[deletedAtCol] = deletedAtDefaultValue;
    options.omitNull = false;
    return self.QueryInterface.bulkUpdate(self.getTableName(options), attrValueHash, options.where, options, self._timestampAttributes.deletedAt);
  }).tap(function() {
    // Run afterDestroy hook on each record individually
    if (options.individualHooks) {
      return Promise.map(instances, function(instance) {
        return self.runHooks('afterRestore', instance, options);
      });
    }
  }).tap(function() {
    // Run after hook
    if (options.hooks) {
      return self.runHooks('afterBulkRestore', options);
    }
  }).then(function(affectedRows) {
    return affectedRows;
  });
};

/**
 * Update multiple instances that match the where options. The promise returns an array with one or two elements. The first element is always the number
 * of affected rows, while the second element is the actual affected rows (only supported in postgres with `options.returning` true.)
 *
 * @param  {Object}       values
 * @param  {Object}       options
 * @param  {Object}       options.where                   Options to describe the scope of the search.
 * @param  {Array}        [options.fields]                Fields to update (defaults to all fields)
 * @param  {Boolean}      [options.validate=true]         Should each row be subject to validation before it is inserted. The whole insert will fail if one row fails validation
 * @param  {Boolean}      [options.hooks=true]            Run before / after bulk update hooks?
 * @param  {Boolean}      [options.sideEffects=true] Whether or not to update the side effects of any virtual setters.
 * @param  {Boolean}      [options.individualHooks=false] Run before / after update hooks?. If true, this will execute a SELECT followed by individual UPDATEs. A select is needed, because the row data needs to be passed to the hooks
 * @param  {Boolean}      [options.returning=false]       Return the affected rows (only for postgres)
 * @param  {Number}       [options.limit]                 How many rows to update (only for mysql and mariadb)
 * @param  {Function}     [options.logging=false] A function that gets executed while running the query to log the sql.
<<<<<<< HEAD
 * @param  {Boolean}      [options.benchmark=false] Print query execution time in milliseconds when logging SQL.
=======
>>>>>>> 9d99adc2
 * @param  {Transaction}  [options.transaction] Transaction to run query under
 *
 * @return {Promise<Array<affectedCount,affectedRows>>}
 */
Model.prototype.update = function(values, options) {
  var self = this;

  if (!options || !options.where) {
    throw new Error('Missing where attribute in the options parameter passed to update.');
  }

  options = Utils._.extend({
    validate: true,
    hooks: true,
    individualHooks: false,
    returning: false,
    force: false,
    sideEffects: true
  }, options || {});

  options.type = QueryTypes.BULKUPDATE;

  this.$injectScope(options);

  // Clone values so it doesn't get modified for caller scope
  values = _.clone(values);

  // Remove values that are not in the options.fields
  if (options.fields && options.fields instanceof Array) {
    Object.keys(values).forEach(function(key) {
      if (options.fields.indexOf(key) < 0) {
        delete values[key];
      }
    });
  } else {
    var updatedAtAttr = this._timestampAttributes.updatedAt;
    options.fields = _.intersection(Object.keys(values), Object.keys(this.tableAttributes));
    if (updatedAtAttr && options.fields.indexOf(updatedAtAttr) === -1) {
      options.fields.push(updatedAtAttr);
    }
  }

  if (this._timestampAttributes.updatedAt) {
    values[this._timestampAttributes.updatedAt] = this.$getDefaultTimestamp(this._timestampAttributes.updatedAt) || Utils.now(this.sequelize.options.dialect);
  }

  var instances
    , valuesUse;

  return Promise.try(function() {
    // Validate
    if (options.validate) {
      var build = self.build(values);
      build.set(self._timestampAttributes.updatedAt, values[self._timestampAttributes.updatedAt], { raw: true });

      if (options.sideEffects) {
        values = Utils._.assign(values, Utils._.pick(build.get(), build.changed()));
        options.fields = Utils._.union(options.fields, Object.keys(values));
      }

      // We want to skip validations for all other fields
      options.skip = Utils._.difference(Object.keys(self.attributes), Object.keys(values));
      return build.hookValidate(options).then(function(attributes) {
        options.skip = undefined;
        if (attributes && attributes.dataValues) {
          values = Utils._.pick(attributes.dataValues, Object.keys(values));
        }
      });
    }
    return null;
  }).then(function() {
    // Run before hook
    if (options.hooks) {
      options.attributes = values;
      return self.runHooks('beforeBulkUpdate', options).then(function() {
        values = options.attributes;
        delete options.attributes;
      });
    }
    return null;
  }).then(function() {
    valuesUse = values;

    // Get instances and run beforeUpdate hook on each record individually
    if (options.individualHooks) {
      return self.findAll({where: options.where, transaction: options.transaction, logging: options.logging}).then(function(_instances) {
        instances = _instances;
        if (!instances.length) {
          return [];
        }

        // Run beforeUpdate hooks on each record and check whether beforeUpdate hook changes values uniformly
        // i.e. whether they change values for each record in the same way
        var changedValues
          , different = false;

        return Promise.map(instances, function(instance) {
          // Record updates in instances dataValues
          Utils._.extend(instance.dataValues, values);
          // Set the changed fields on the instance
          Utils._.forIn(valuesUse, function(newValue, attr) {
            if (newValue !== instance._previousDataValues[attr]) {
              instance.setDataValue(attr, newValue);
            }
          });

          // Run beforeUpdate hook
          return self.runHooks('beforeUpdate', instance, options).then(function() {
            if (!different) {
              var thisChangedValues = {};
              Utils._.forIn(instance.dataValues, function(newValue, attr) {
                if (newValue !== instance._previousDataValues[attr]) {
                  thisChangedValues[attr] = newValue;
                }
              });

              if (!changedValues) {
                changedValues = thisChangedValues;
              } else {
                different = !Utils._.isEqual(changedValues, thisChangedValues);
              }
            }

            return instance;
          });
        }).then(function(_instances) {
          instances = _instances;

          if (!different) {
            // Hooks do not change values or change them uniformly
            if (Object.keys(changedValues).length) {
              // Hooks change values - record changes in valuesUse so they are executed
              valuesUse = changedValues;
            }
            return;
          } else {
            // Hooks change values in a different way for each record
            // Do not run original query but save each record individually
            return Promise.map(instances, function(instance) {
              var individualOptions = Utils._.clone(options);
              delete individualOptions.individualHooks;
              individualOptions.hooks = false;
              individualOptions.validate = false;

              return instance.save(individualOptions);
            }).tap(function(_instances) {
              instances = _instances;
            });
          }
        });
      });
    }
  }).then(function(results) {
    if (results) {
      // Update already done row-by-row - exit
      return [results.length, results];
    }

    valuesUse = Utils.mapValueFieldNames(valuesUse, options.fields, self);
    options = Utils.mapOptionFieldNames(options, self);
    options.hasTrigger =  self.options ? self.options.hasTrigger : false;

    // Run query to update all rows
    return self.QueryInterface.bulkUpdate(self.getTableName(options), valuesUse, options.where, options, self.tableAttributes).then(function(affectedRows) {
      if (options.returning) {
        instances = affectedRows;
        return [affectedRows.length, affectedRows];
      }

      return [affectedRows];
    });
  }).tap(function(result) {
    if (options.individualHooks) {
      return Promise.map(instances, function(instance) {
        return self.runHooks('afterUpdate', instance, options);
      }).then(function() {
        result[1] = instances;
      });
    }
  }).tap(function() {
    // Run after hook
    if (options.hooks) {
      options.attributes = values;
      return self.runHooks('afterBulkUpdate', options).then(function() {
        delete options.attributes;
      });
    }
  }).then(function(result) {
    // Return result in form [affectedRows, instances] (instances missed off if options.individualHooks != true)
    return result;
  });
};

/**
 * Run a describe query on the table. The result will be return to the listener as a hash of attributes and their types.
 *
 * @return {Promise}
 */
Model.prototype.describe = function(schema, options) {
  return this.QueryInterface.describeTable(this.tableName, _.assign({schema: schema || this.$schema || undefined}, options));
};

Model.prototype.$getDefaultTimestamp = function(attr) {
  if (!!this.rawAttributes[attr] && !!this.rawAttributes[attr].defaultValue) {
    return Utils.toDefaultValue(this.rawAttributes[attr].defaultValue);
  }
  return undefined;
};

Model.prototype.$expandAttributes = function (options) {
  if (_.isPlainObject(options.attributes)) {
    var attributes = Object.keys(this.rawAttributes);

    if (options.attributes.exclude) {
      attributes = attributes.filter(function (elem) {
        return options.attributes.exclude.indexOf(elem) === -1;
      });
    }
    if (options.attributes.include) {
      attributes = attributes.concat(options.attributes.include);
    }

    options.attributes = attributes;
  }
};

// Inject $scope into options. Includes should have been conformed (conformOptions) before calling this
Model.prototype.$injectScope = function (options) {
  var self = this;
  var scope = optClone(this.$scope);

  var filteredScope = _.omit(scope, 'include'); // Includes need special treatment

  _.defaults(options, filteredScope);
  _.defaults(options.where, filteredScope.where);

  if (scope.include) {
    options.include = options.include || [];

    // Reverse so we consider the latest include first.
    // This is used if several scopes specify the same include - the last scope should take precedence
    scope.include.reverse().forEach(function (scopeInclude) {
      if (scopeInclude.all || !options.include.some(function matchesModelAndAlias(item) {
        var isSameModel = item.model && item.model.name === scopeInclude.model.name;
        if (!isSameModel || !item.as) return isSameModel;

        if (scopeInclude.as) {
          return item.as === scopeInclude.as;
        } else {
          var association = scopeInclude.association || self.getAssociation(scopeInclude.model, scopeInclude.as);
          return association ? item.as === association.as : false;
        }
      })) {
        options.include.push(scopeInclude);
      }
    });
  }
};

Model.prototype.inspect = function() {
  return this.name;
};

Utils._.extend(Model.prototype, associationsMixin);
Hooks.applyTo(Model);

module.exports = Model;<|MERGE_RESOLUTION|>--- conflicted
+++ resolved
@@ -992,7 +992,7 @@
     });
 
     return Promise.map(indexes, function (index) {
-      return self.QueryInterface.addIndex(self.getTableName(options), _.assign({logging: options.logging}, index), self.tableName);
+      return self.QueryInterface.addIndex(self.getTableName(options), _.assign({logging: options.logging, benchmark: options.benchmark}, index), self.tableName);
     });
   }).then(function () {
     if (options.hooks) {
@@ -1003,16 +1003,10 @@
 
 /**
  * Drop the table represented by this Model
-<<<<<<< HEAD
  * @param {Object}   [options]
  * @param {Boolean}  [options.cascade=false]   Also drop all objects depending on this table, such as views. Only works in postgres
  * @param {Function} [options.logging=false]   A function that gets executed while running the query to log the sql.
  * @param {Boolean}  [options.benchmark=false] Print query execution time in milliseconds when logging SQL.
-=======
- * @param {Object}  [options]
- * @param {Boolean} [options.cascade=false] Also drop all objects depending on this table, such as views. Only works in postgres
- * @param {Function} [options.logging=false] A function that gets executed while running the query to log the sql.
->>>>>>> 9d99adc2
  * @return {Promise}
  */
 Model.prototype.drop = function(options) {
@@ -1031,10 +1025,7 @@
  * @param {Object} [options]
  * @param {String} [options.schemaDelimiter='.'] The character(s) that separates the schema name from the table name
  * @param {Function} [options.logging=false] A function that gets executed while running the query to log the sql.
-<<<<<<< HEAD
  * @param {Boolean}  [options.benchmark=false] Print query execution time in milliseconds when logging SQL.
-=======
->>>>>>> 9d99adc2
  * @return {this}
  */
 Model.prototype.schema = function(schema, options) { // testhint options:none
@@ -1068,10 +1059,7 @@
  *
  * @param {Object}   [options] The hash of options from any query. You can use one model to access tables with matching schemas by overriding `getTableName` and using custom key/values to alter the name of the table. (eg. subscribers_1, subscribers_2)
  * @param {Function} [options.logging=false] A function that gets executed while running the query to log the sql.
-<<<<<<< HEAD
  * @param {Boolean}  [options.benchmark=false] Print query execution time in milliseconds when logging SQL.
-=======
->>>>>>> 9d99adc2
  * @return {String|Object}
  */
 Model.prototype.getTableName = function(options) { // testhint options:none
@@ -1319,10 +1307,7 @@
  * @param  {Function}                  [options.logging=false] A function that gets executed while running the query to log the sql.
  * @param  {Object}                    [options.having]
  * @param  {String}                    [options.searchPath=DEFAULT] An optional parameter to specify the schema search_path (Postgres only)
-<<<<<<< HEAD
  * @param  {Boolean}                   [options.benchmark=false] Print query execution time in milliseconds when logging SQL.
-=======
->>>>>>> 9d99adc2
  *
  * @see    {Sequelize#query}
  * @return {Promise<Array<Instance>>}
@@ -1523,12 +1508,8 @@
  * @param {DataType|String} [options.dataType] The type of the result. If `field` is a field in this Model, the default will be the type of that field, otherwise defaults to float.
  * @param {boolean}         [options.distinct] Applies DISTINCT to the field being aggregated over
  * @param {Transaction}     [options.transaction] Transaction to run query under
-<<<<<<< HEAD
  * @param {Boolean}         [options.plain] When `true`, the first returned value of `aggregateFunction` is cast to `dataType` and returned. If additional attributes are specified, along with `group` clauses, set `plain` to `false` to return all values of all returned rows.  Defaults to `true`
  * @param {Boolean}         [options.benchmark=false] Print query execution time in milliseconds when logging SQL.
-=======
- * @param {boolean}         [options.plain] When `true`, the first returned value of `aggregateFunction` is cast to `dataType` and returned. If additional attributes are specified, along with `group` clauses, set `plain` to `false` to return all values of all returned rows.  Defaults to `true`
->>>>>>> 9d99adc2
  *
  * @return {Promise<options.dataType|object>}                Returns the aggregate result cast to `options.dataType`, unless `options.plain` is false, in which case the complete data result is returned.
  */
@@ -1582,10 +1563,7 @@
  * @param {Transaction}   [options.transaction] Transaction to run query under
  * @param {Function}      [options.logging=false] A function that gets executed while running the query to log the sql.
  * @param {String}        [options.searchPath=DEFAULT] An optional parameter to specify the schema search_path (Postgres only)
-<<<<<<< HEAD
  * @param {Boolean}       [options.benchmark=false] Print query execution time in milliseconds when logging SQL.
-=======
->>>>>>> 9d99adc2
  *
  * @return {Promise<Integer>}
  */
@@ -1820,12 +1798,8 @@
  * @param {String}        [options.onDuplicate]
  * @param {Transaction}   [options.transaction] Transaction to run query under
  * @param {Function}      [options.logging=false] A function that gets executed while running the query to log the sql.
-<<<<<<< HEAD
  * @param {String}        [options.searchPath=DEFAULT] An optional parameter to specify the schema search_path (Postgres only)
  * @param {Boolean}       [options.benchmark=false] Print query execution time in milliseconds when logging SQL.
-=======
- * @param  {String}       [options.searchPath=DEFAULT] An optional parameter to specify the schema search_path (Postgres only)
->>>>>>> 9d99adc2
  *
  * @return {Promise<Instance>}
  */
@@ -1850,10 +1824,7 @@
  * @param {Object}   [options.defaults] Default values to use if building a new instance
  * @param {Object}   [options.transaction] Transaction to run query under
  * @param {Function} [options.logging=false] A function that gets executed while running the query to log the sql.
-<<<<<<< HEAD
  * @param {Boolean}  [options.benchmark=false] Print query execution time in milliseconds when logging SQL.
-=======
->>>>>>> 9d99adc2
  *
  * @return {Promise<Instance,initialized>}
  * @alias findOrBuild
@@ -2030,10 +2001,7 @@
  * @param  {Transaction}  [options.transaction] Transaction to run query under
  * @param  {Function}     [options.logging=false] A function that gets executed while running the query to log the sql.
  * @param  {String}       [options.searchPath=DEFAULT] An optional parameter to specify the schema search_path (Postgres only)
-<<<<<<< HEAD
  * @param  {Boolean}      [options.benchmark=false] Print query execution time in milliseconds when logging SQL.
-=======
->>>>>>> 9d99adc2
  *
  * @alias insertOrUpdate
  * @return {Promise<created>} Returns a boolean indicating whether the row was created or updated.
@@ -2097,10 +2065,7 @@
  * @param  {Function}     [options.logging=false]          A function that gets executed while running the query to log the sql.
  * @param  {Boolean}      [options.returning=false] Append RETURNING * to get back auto generated values (Postgres only)
  * @param  {String}       [options.searchPath=DEFAULT] An optional parameter to specify the schema search_path (Postgres only)
-<<<<<<< HEAD
  * @param  {Boolean}      [options.benchmark=false] Print query execution time in milliseconds when logging SQL.
-=======
->>>>>>> 9d99adc2
  *
  * @return {Promise<Array<Instance>>}
  */
@@ -2250,13 +2215,9 @@
  * @param {Boolean|function} [options.cascade = false] Only used in conjunction with TRUNCATE. Truncates  all tables that have foreign-key references to the named table, or to any tables added to the group due to CASCADE.
  * @param {Transaction}      [options.transaction] Transaction to run query under
  * @param {Boolean|function} [options.logging] A function that logs sql queries, or false for no logging
-<<<<<<< HEAD
  * @param {String}           [options.searchPath=DEFAULT] An optional parameter to specify the schema search_path (Postgres only)
  * @param {Boolean}          [options.benchmark=false] Print query execution time in milliseconds when logging SQL.
  *
-=======
- * @param  {String}          [options.searchPath=DEFAULT] An optional parameter to specify the schema search_path (Postgres only)
->>>>>>> 9d99adc2
  * @return {Promise}
  *
  * @see {Model#destroy} for more information
@@ -2280,10 +2241,7 @@
  * @param  {Boolean}      [options.cascade=false]         Only used in conjunction with TRUNCATE. Truncates  all tables that have foreign-key references to the named table, or to any tables added to the group due to CASCADE.
  * @param  {Transaction}  [options.transaction] Transaction to run query under
  * @param  {Function}     [options.logging=false]         A function that gets executed while running the query to log the sql.
-<<<<<<< HEAD
  * @param  {Boolean}      [options.benchmark=false]       Print query execution time in milliseconds when logging SQL.
-=======
->>>>>>> 9d99adc2
  * @return {Promise<Integer>} The number of destroyed rows
  */
 Model.prototype.destroy = function(options) {
@@ -2314,7 +2272,7 @@
   }).then(function() {
     // Get daos and run beforeDestroy hook on each record individually
     if (options.individualHooks) {
-      return self.findAll({where: options.where, transaction: options.transaction, logging: options.logging}).map(function(instance) {
+      return self.findAll({where: options.where, transaction: options.transaction, logging: options.logging, benchmark: options.benchmark}).map(function(instance) {
         return self.runHooks('beforeDestroy', instance, options).then(function() {
           return instance;
         });
@@ -2363,10 +2321,7 @@
  * @param  {Boolean}      [options.individualHooks=false] If set to true, restore will find all records within the where parameter and will execute before / after bulkRestore hooks on each row
  * @param  {Number}       [options.limit]                 How many rows to undelete
  * @param  {Function}     [options.logging=false]         A function that gets executed while running the query to log the sql.
-<<<<<<< HEAD
  * @param  {Boolean}      [options.benchmark=false]       Print query execution time in milliseconds when logging SQL.
-=======
->>>>>>> 9d99adc2
  * @param  {Transaction}  [options.transaction] Transaction to run query under
  *
  * @return {Promise<undefined>}
@@ -2394,7 +2349,7 @@
   }).then(function() {
     // Get daos and run beforeRestore hook on each record individually
     if (options.individualHooks) {
-      return self.findAll({where: options.where, transaction: options.transaction, logging: options.logging, paranoid: false}).map(function(instance) {
+      return self.findAll({where: options.where, transaction: options.transaction, logging: options.logging, benchmark: options.benchmark, paranoid: false}).map(function(instance) {
         return self.runHooks('beforeRestore', instance, options).then(function() {
           return instance;
         });
@@ -2444,10 +2399,7 @@
  * @param  {Boolean}      [options.returning=false]       Return the affected rows (only for postgres)
  * @param  {Number}       [options.limit]                 How many rows to update (only for mysql and mariadb)
  * @param  {Function}     [options.logging=false] A function that gets executed while running the query to log the sql.
-<<<<<<< HEAD
  * @param  {Boolean}      [options.benchmark=false] Print query execution time in milliseconds when logging SQL.
-=======
->>>>>>> 9d99adc2
  * @param  {Transaction}  [options.transaction] Transaction to run query under
  *
  * @return {Promise<Array<affectedCount,affectedRows>>}
@@ -2533,7 +2485,7 @@
 
     // Get instances and run beforeUpdate hook on each record individually
     if (options.individualHooks) {
-      return self.findAll({where: options.where, transaction: options.transaction, logging: options.logging}).then(function(_instances) {
+      return self.findAll({where: options.where, transaction: options.transaction, logging: options.logging, benchmark: options.benchmark}).then(function(_instances) {
         instances = _instances;
         if (!instances.length) {
           return [];
