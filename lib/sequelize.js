var url                = require("url")
  , Path               = require("path")
  , Utils              = require("./utils")
  , DAOFactory         = require("./dao-factory")
  , DAOValidator       = require("./dao-validator")
  , DataTypes          = require('./data-types')
  , DAOFactoryManager  = require("./dao-factory-manager")
  , QueryInterface     = require("./query-interface")
  , Transaction        = require("./transaction")
  , TransactionManager = require('./transaction-manager')
  , QueryTypes         = require('./query-types')
  , sequelizeErrors    = require('./errors')

/**
 * The main class 
 * 
 * @class Sequelize
 */
module.exports = (function() {

   /**
   * Instantiate sequelize with name of database, username and password
   * 
   * #### Example usage
   *
   *  ```javascript
   * // without password and options
   * var sequelize = new Sequelize('database', 'username')
   *
   * // without options
   * var sequelize = new Sequelize('database', 'username', 'password')
   *
   * // without password / with blank password
   * var sequelize = new Sequelize('database', 'username', null, {})
   *
   * // with password and options
   * var sequelize = new Sequelize('my_database', 'john', 'doe', {})
   *
   * // with uri (see below)
   * var sequelize = new Sequelize('mysql://localhost:3306/database', {})
   * ```
   *
   * @name Sequelize
   * @constructor
   *
   * @param {String} database The name of the database
   * @param {String} [username=null] The username which is used to authenticate against the database.
   * @param {String} [password=null] The password which is used to authenticate against the database.
   * @param {Object} [options={}] An object with options.
   * @param {String} [options.dialect='mysql'] The dialect of the relational database.
   * @param {String} [options.dialectModulePath=null] If specified, load the dialect library from this path.
   * @param {String} [options.host='localhost'] The host of the relational database.
   * @param {Integer} [options.port=] The port of the relational database.
   * @param {String} [options.protocol='tcp'] The protocol of the relational database.
   * @param {Object} [options.define={}] Options, which shall be default for every model definition. See sequelize#define for options
   * @param {Object} [options.query={}] I have absolutely no idea.
   * @param {Object} [options.sync={}] Options, which shall be default for every `sync` call.
   * @param {Function} [options.logging=console.log] A function that gets executed everytime Sequelize would log something.
   * @param {Boolean} [options.omitNull=false] A flag that defines if null values should be passed to SQL queries or not.
   * @param {Boolean} [options.queue=true] I have absolutely no idea.
   * @param {Boolean} [options.native=false] A flag that defines if native library shall be used or not.
   * @param {Boolean} [options.replication=false] I have absolutely no idea.
   * @param {Object} [options.pool={}] Something.
   * @param {Boolean} [options.quoteIdentifiers=true] Set to `false` to make table names and attributes case-insensitive on Postgres and skip double quoting of them.
  */

  /**
   * Instantiate sequlize with an URI
   * @name Sequelize
   * @constructor
   *
   * @param {String} uri A full database URI 
   * @param {object} [options={}] See above for possible options
  */
  var Sequelize = function(database, username, password, options) {
    var urlParts
    options = options || {}

    if (arguments.length === 1 || (arguments.length === 2 && typeof username === 'object')) {
      options = username || {}
      urlParts = url.parse(arguments[0])

      // SQLite don't have DB in connection url
      if (urlParts.pathname) {
        database = urlParts.pathname.replace(/^\//,  '')
      }

      dialect = urlParts.protocol
      options.dialect = urlParts.protocol.replace(/:$/, '')
      options.host = urlParts.hostname

      if (urlParts.port) {
        options.port = urlParts.port
      }

      if (urlParts.auth) {
        username = urlParts.auth.split(':')[0]
        password = urlParts.auth.split(':')[1]
      }
    }

    this.options = Utils._.extend({
      dialect: 'mysql',
      dialectModulePath: null,
      host: 'localhost',
      protocol: 'tcp',
      define: {},
      query: {},
      sync: {},
      logging: console.log,
      omitNull: false,
      queue: true,
      native: false,
      replication: false,
      ssl: undefined,
      pool: {},
      quoteIdentifiers: true,
      language: 'en'
    }, options || {})

    if (this.options.logging === true) {
      console.log('DEPRECATION WARNING: The logging-option should be either a function or false. Default: console.log')
      this.options.logging = console.log
    }

    this.config = {
      database: database,
      username: username,
      password: (( (["", null, false].indexOf(password) > -1) || (typeof password == 'undefined')) ? null : password),
      host    : this.options.host,
      port    : this.options.port,
      pool    : this.options.pool,
      protocol: this.options.protocol,
      queue   : this.options.queue,
      native  : this.options.native,
      ssl     : this.options.ssl,
      replication: this.options.replication,
      dialectModulePath: this.options.dialectModulePath,
      maxConcurrentQueries: this.options.maxConcurrentQueries,
      dialectOptions: this.options.dialectOptions,
    }

    try {
      var Dialect = require("./dialects/" + this.getDialect())
      this.dialect = new Dialect(this)
    } catch(err) {
      throw new Error("The dialect " + this.getDialect() + " is not supported.")
    }
    this.daoFactoryManager  = new DAOFactoryManager(this)
    this.transactionManager = new TransactionManager(this)
   
    this.importCache = {}
  }

  /**
   * A reference to Utils
   * @property Utils
   * @see {Utils}
   */
  Sequelize.Utils = Utils

  /**
   * An object of different query types. This is used when doing raw queries (sequlize.query). If no type is provided to .query, sequelize will try to guess the correct type based on your SQL. This might not always work if you query is formatted in a special way

   * @property QueryTypes
   * @see {Sequelize#query}
   * @see {QueryTypes}
   */
  Sequelize.QueryTypes = QueryTypes

  Sequelize.DAOValidator = DAOValidator

  Sequelize.DAOFactory = Sequelize.Model = DAOFactory

  for (var dataType in DataTypes) {
    Sequelize[dataType] = DataTypes[dataType]
  }

  /**
   * Direct access to the sequelize connectorManager
   *
   * @name connectorManager
   * @property connectorManager
   * @readonly
   * @see {ConnectorManager}
   */
  Object.defineProperty(Sequelize.prototype, 'connectorManager', {
    get: function() {
      return this.transactionManager.getConnectorManager()
    }
  })

  /**
   * A reference to transaction. Use this to access isolationLevels when creating a transaction
   * @see {Transaction}
   */
  Sequelize.prototype.Transaction = Transaction

  /**
   * Expose Sequelize Error types
   */
  Sequelize.prototype.Error = Sequelize.Error =
    sequelizeErrors.BaseError
  Sequelize.prototype.ValidationError = Sequelize.ValidationError =
    sequelizeErrors.ValidationError

  /**
   * Returns the specified dialect.
   *
   * @return {String} The specified dialect.
   */
  Sequelize.prototype.getDialect = function() {
    return this.options.dialect
  }

  /**
   * Returns an instance of QueryInterface.

   * @method getQueryInterface
   * @return {QueryInterface} An instance (singleton) of QueryInterface.
   *
   * @see {QueryInterface}
   */
  Sequelize.prototype.getQueryInterface = function() {
    this.queryInterface = this.queryInterface || new QueryInterface(this)
    return this.queryInterface
  }

  /**
   * Returns an instance (singleton) of Migrator.
   *
   * @function getMigrator
   * @param {Object} [options={}] Some options
   * @param {Boolean} [force=false] A flag that defines if the migrator should get instantiated or not.
   * @return {Migrator} An instance of Migrator.
   */
  Sequelize.prototype.getMigrator = function(options, force) {
    var Migrator = require("./migrator")

    if (force) {
      this.migrator = new Migrator(this, options)
    } else {
      this.migrator = this.migrator || new Migrator(this, options)
    }

    return this.migrator
  }

  /**
   * Define a new model, representing a table in the DB.
   *
   * The table columns are define by the hash that is given as the second argument. Each attribute of the hash represents a column. A short table definition might look like this:
   *
   * ```js
   * sequelize.define(..., {
   *     columnA: {
   *         type: Sequelize.BOOLEAN,
   *         // Other attributes here
   *     },
   *     columnB: Sequelize.STRING,
   *     columnC: 'MY VERY OWN COLUMN TYPE'
   * })
   * ``` 
   *
   * For a list of possible data types, see http://sequelizejs.com/docs/latest/models#data-types
   *
   * For more about getters and setters, see http://sequelizejs.com/docs/latest/models#getters---setters
   *
   * For more about instance and class methods see http://sequelizejs.com/docs/latest/models#expansion-of-models
   *
   * @see {DataTypes}
   * @see {Hooks}
   * @param {String}                  daoName
   * @param {Object}                  attributes An object, where each attribute is a column of the table. Each column can be either a DataType, a string or a type-description object, with the properties described below:
   * @param {String|DataType|Object}  attributes.column The description of a database column
   * @param {String|DataType}         attributes.column.type A string or a data type
   * @param {Boolean}                 [attributes.column.allowNull=true] If false, the column will have a NOT NULL constraint
   * @param {Boolean}                 [attributes.column.defaultValue=null] A literal default value, or a function, see sequelize#fn
   * @param {String|Boolean}          [attributes.column.unique=false] If true, the column will get a unique constraint. If a string is provided, the column will be part of a composite unique index. If multiple columns have the same string, they will be part of the same unique index
   * @param {Boolean}                 [attributes.column.primaryKey=false]
   * @param {Boolean}                 [attributes.column.autoIncrement=false]
   * @param {String}                  [attributes.column.comment=null]
   * @param {String|DAOFactory}       [attributes.column.references] If this column references another table, provide it here as a DAOFactory, or a string
   * @param {String}                  [attributes.column.referencesKey='id'] The column of the foreign table that this column references
   * @param {String}                  [attributes.column.onUpdate] What should happen when the referenced key is updated. One of CASCADE, RESTRICT or NO ACTION
   * @param {String}                  [attributes.column.onDelete] What should happen when the referenced key is deleted. One of CASCADE, RESTRICT or NO ACTION
   * @param {Function}                [attributes.column.get] Provide a custom getter for this column. Use this.getDataValue(String) and this.setDataValue(String, Value) to manipulate the underlying values.
   * @param {Function}                [attributes.column.set] Provide a custom setter for this column. Use this.getDataValue(String) and this.setDataValue(String, Value) to manipulate the underlying values.

   * @param {Object}                  [options] These options are merged with the options provided to the Sequelize constructor
   * @param {Object}                  [options.defaultScope] Define the default search scope to use for this model. Scopes have the same form as the options passed to find / findAll
   * @param {Object}                  [options.scopes] More scopes, defined in the same way as defaultScope above. See `DAOFactory.scope` for more information about how scopes are defined, and what you can do with them
   * @param {Boolean}                 [options.omitNull] Don't persits null values. This means that all columns with null values will not be saved
   * @param {Boolean}                 [options.timestamps=true] Handle createdAt and updatedAt timestamps
   * @param {Boolean}                 [options.paranoid=false] Calling destroy will not delete the model, but instead set a deletedAt timestamp if this is true. Needs timestamps=true to work
   * @param {Boolean}                 [options.underscored=false] Converts all camelCased columns to underscored if true
   * @param {Boolean}                 [options.freezeTableName=false] If freezeTableName is true, sequelize will not try to alter the DAO name to get the table name. Otherwise, the tablename will be pluralized
   * @param {String|Boolean}          [options.createdAt] Override the name of the createdAt column if a string is provided, or disable it if true. Timestamps must be true
   * @param {String|Boolean}          [options.updatedAt] Override the name of the updatedAt column if a string is provided, or disable it if true. Timestamps must be true
   * @param {String|Boolean}          [options.deletedAt] Override the name of the deletedAt column if a string is provided, or disable it if true. Timestamps must be true
   * @param {String}                  [options.tableName] Defaults to pluralized DAO name
   * @param {Object}                  [options.getterMethods] Provide getter functions that work like those defined per column. If you provide a getter method with the same name as a column, it will be used to access the value of that column. If you provide a name that does not match a column, this function will act as a virtual getter, that can fetch multiple other values
   * @param {Object}                  [options.setterMethods] Provide setter functions that work like those defined per column. If you provide a setter method with the same name as a column, it will be used to update the value of that column. If you provide a name that does not match a column, this function will act as a virtual setter, that can act on and set other values, but will not be persisted
   * @param {Object}                  [options.instanceMethods] Provide functions that are added to each instance (DAO)
   * @param {Object}                  [options.classMethods] Provide functions that are added to the model (DAOFactory)
   * @param {String}                  [options.schema='public'] 
   * @param {String}                  [options.engine]
   * @param {Strng}                   [options.charset]
   * @param {String}                  [options.comment]
   * @param {String}                  [options.collate]
   * @param {Object}                  [options.hooks] An object of hook function that are called before and after certain lifecycle events. The possible hooks are: beforeValidate, afterValidate, beforeBulkCreate, beforeBulkDestroy, beforeBulkUpdate, beforeCreate, beforeDestroy, beforeUpdate, afterCreate, afterDestroy, afterUpdate, afterBulkCreate, afterBulkDestory and afterBulkUpdate. See Hooks for more information about hook functions and their signatures. Each property can either be a function, or an array of function.
   *
   * @return {DaoFactory}
   * TODO validation
   * TODO hooks
   */
  Sequelize.prototype.define = function(daoName, attributes, options) {
    options = options || {}
    var self = this
      , globalOptions = this.options

    if (globalOptions.define) {
      options = Utils._.extend({}, globalOptions.define, options)
      Utils._(['classMethods', 'instanceMethods']).each(function(key) {
        if (globalOptions.define[key]) {
          options[key] = options[key] || {}
          Utils._.defaults(options[key], globalOptions.define[key])
        }
      })
    }

    options.omitNull = globalOptions.omitNull
    options.language = globalOptions.language

    // If you don't specify a valid data type lets help you debug it
    Utils._.each(attributes, function(dataType, name) {
      if (Utils.isHash(dataType)) {
        // We have special cases where the type is an object containing
        // the values (e.g. Sequelize.ENUM(value, value2) returns an object
        // instead of a function)
        // Copy these values to the dataType
        dataType.values = (dataType.type && dataType.type.values) || dataType.values;

        // We keep on working with the actual type object
        dataType = dataType.type
      }

      if (dataType === undefined) {
        throw new Error('Unrecognized data type for field '+ name)
      }

      if (dataType.toString() === "ENUM") {
        attributes[name].validate = attributes[name].validate || {
          _checkEnum: function(value, next) {
            var hasValue        = value !== undefined
              , isMySQL         = ['mysql', 'mariadb'].indexOf(self.options.dialect) !== -1
              , ciCollation     = !!options.collate && options.collate.match(/_ci$/i) !== null
              , valueOutOfScope


            if (isMySQL && ciCollation && hasValue) {
              var scopeIndex = (attributes[name].values || []).map(function(d) { return d.toLowerCase() }).indexOf(value.toLowerCase())
              valueOutOfScope = scopeIndex === -1
            } else {
              valueOutOfScope = ((attributes[name].values || []).indexOf(value) === -1)
            }

            if (hasValue && valueOutOfScope && !(attributes[name].allowNull === true && values[attrName] === null)) {
              return next('Value "' + value + '" for ENUM ' + name + ' is out of allowed scope. Allowed values: ' + attributes[name].values.join(', '))
            }
            next()
          }
        }
      }
    })

    // if you call "define" multiple times for the same daoName, do not clutter the factory
    if(this.isDefined(daoName)) {
      this.daoFactoryManager.removeDAO(this.daoFactoryManager.getDAO(daoName))
    }

    var factory = new DAOFactory(daoName, attributes, options)
    this.daoFactoryManager.addDAO(factory.init(this.daoFactoryManager))

    return factory
  }

  /**
   * Fetch a DAO factory which is already defined
   *
   * @param {String} daoName The name of a model defined with Sequelize.define
   * @throws Will throw an error if the DAO is not define (that is, if sequelize#isDefined returns false)
   * @return {DAOFactory} The DAOFactory for daoName
   */
  Sequelize.prototype.model = function(daoName) {
    if(!this.isDefined(daoName)) {
      throw new Error(daoName + ' has not been defined')
    }

    return this.daoFactoryManager.getDAO(daoName)
  }

  /**
   * Checks whether a DAO with the given name is defined
   *
   * @param {String} daoName The name of a model defined with Sequelize.define
   * @return {Boolean} Is a DAO with that name already defined?
   */
  Sequelize.prototype.isDefined = function(daoName) {
    var daos = this.daoFactoryManager.daos
    return (daos.filter(function(dao) { return dao.name === daoName }).length !== 0)
  }

  /**
   * Imports a DAO defined in another file 
   * 
   * Imported DAOs are cached, so multiple calls to import with the same path will not load the file multiple times
   * 
   * See https://github.com/sequelize/sequelize/blob/master/examples/using-multiple-model-files/Task.js for a short example of how to define your models in separate files so that they can be imported by sequelize.import
   * @param {String} path The path to the file that holds the model you want to import. If the part is relative, it will be resolved relatively to the calling file
   * @return {DAOFactory}
   */
  Sequelize.prototype.import = function(path) {
    // is it a relative path?
    if (Path.normalize(path).indexOf(path.sep) !== 0) {
      // make path relative to the caller
      var callerFilename = Utils.stack()[1].getFileName()
        , callerPath     = Path.dirname(callerFilename)

      path = Path.resolve(callerPath, path)
    }

    if (!this.importCache[path]) {
      var defineCall = (arguments.length > 1 ? arguments[1] : require(path))
      this.importCache[path] = defineCall(this, DataTypes)
    }

    return this.importCache[path]
  }

  Sequelize.prototype.migrate = function(options) {
    return this.getMigrator().migrate(options)
  }

  /**
   * Execute a query on the DB, with the posibility to bypass all the sequelize goodness. 
   *
   * @method query
   * @param {String} sql
   * @param {DAOFactory} [callee] If callee is provided, the selected data will be used to build an instance of the DAO represented by the factory. Equivalent to calling DAOFactory.build with the values provided by the query.
   * @param {Object} [options={}] Query options.
   * @param {Boolean} [options.raw] If true, sequelize will not try to format the results of the query, or build an instance of a model from the result
   * @param {String} [options.type] What is the type of this query (SELECT, UPDATE etc.). If the query starts with SELECT, the type will be assumed to be SELECT, otherwise no assumptions are made. Only used when raw is false. 
   * @param {Transaction} [options.transaction=null] The transaction that the query should be executed under
   * @param {Object|Array} [replacements] Either an object of named parameter replacements in the format `:param` or an array of unnamed replacements to replace `?`
   * @return {EventEmitter}
   *
   * @see {DAOFactory#build} for more information about callee.
   */

  /**
   * Execute a raw query against the DB.
   *
   * @method query
   * @param {String} sql
   * @param {Object} [options={raw:true}] Query options. See above for a full set of options
   * @return {EventEmitter}
   */
  Sequelize.prototype.query = function(sql, callee, options, replacements) {
    if (arguments.length === 4) {
      if (Array.isArray(replacements)) {
        sql = Utils.format([sql].concat(replacements), this.options.dialect)
      }
      else {
        sql = Utils.formatNamedParameters(sql, replacements, this.options.dialect)
      }
    } else if (arguments.length === 3) {
      options = options
    } else if (arguments.length === 2) {
      options = {}
    } else {
      options = { raw: true }
    }

    options = Utils._.extend(Utils._.clone(this.options.query), options)
    options = Utils._.defaults(options, {
      logging: this.options.hasOwnProperty('logging') ? this.options.logging : console.log,
      type: (sql.toLowerCase().indexOf('select') === 0) ? QueryTypes.SELECT : false
    })

    return this.transactionManager.query(sql, callee, options)
  }

  /**
   * Create a new database schema
   * @param {String} schema Name of the schema
   * @return {EventEmitter}
   */
  Sequelize.prototype.createSchema = function(schema) {
    var chainer = new Utils.QueryChainer()

    chainer.add(this.getQueryInterface().createSchema(schema))

    return chainer.run()
  }

  /**
   * Show all defined schemas
   * @return {EventEmitter}
   */
  Sequelize.prototype.showAllSchemas = function() {
    var chainer = new Utils.QueryChainer()

    chainer.add(this.getQueryInterface().showAllSchemas())

    return chainer.run()
  }

  /**
   * Drop a single schema
   * @param {String} schema Name of the schema
   * @return {EventEmitter}
   */
  Sequelize.prototype.dropSchema = function(schema) {
    var chainer = new Utils.QueryChainer()

    chainer.add(this.getQueryInterface().dropSchema(schema))

    return chainer.run()
  }

  /**
   * Drop all schemas
   * @return {EventEmitter}
   */
  Sequelize.prototype.dropAllSchemas = function() {
    return this.getQueryInterface().dropAllSchemas()
  }

  /**
   * Sync all defined DAOs to the DB. 
   * 
   * @param {Object} [options={}]
   * @param {Boolean} [options.force=false] If force is true, each DAO will do DROP TABLE IF EXISTS ..., before it tries to create its own table
   * @param {Boolean|function} [options.logging=console.log] A function that logs sql queries, or false for no logging
   * @param {String} [options.schema='public'] The schema that the tables should be created in. This can be overriden for each table in sequelize.define
   * @return {EventEmitter}
   */
  Sequelize.prototype.sync = function(options) {
    options = options || {}

    if (this.options.sync) {
      options = Utils._.extend({}, this.options.sync, options)
    }

    options.logging = options.logging === undefined ? false : options.logging

    var chainer = new Utils.QueryChainer()

    // Topologically sort by foreign key constraints to give us an appropriate
    // creation order

    if (options.force) {
      chainer.add(this, 'drop', [options])
    }

    this.daoFactoryManager.forEachDAO(function(dao) {
      if (dao) {
        chainer.add(dao, 'sync', [options])
      } else {
        // DB should throw an SQL error if referencing inexistant table
      }
    })

    return chainer.runSerially()
  }

  Sequelize.prototype.drop = function(options) {
    var self = this

    return new Utils.CustomEventEmitter(function(emitter) {
      var chainer = new Utils.QueryChainer()

      self.daoFactoryManager.forEachDAO(function(dao) {
        if (dao) {
          chainer.add(dao, 'drop', [options]) 
        }
      }, { reverse: false})

      chainer
        .runSerially()
        .success(function() { emitter.emit('success', null) })
        .error(function(err) { emitter.emit('error', err) })
    }).run()
  }

  /**
   * Test the connetion by trying to authenticate
   * @return {EventEmitter}
   * @fires success If authentication was successfull
   * @error 'Invalid credentials' if the authentication failed (even if the database did not respond at all....)
   */
  Sequelize.prototype.authenticate = function() {
    var self = this

    return new Utils.CustomEventEmitter(function(emitter) {
      self
        .query('SELECT 1+1 AS result', null, { raw: true, plain: true })
        .complete(function(err, result) {
          if (!!err) {
            emitter.emit('error', new Error(err))
          } else {
            emitter.emit('success')
          }
        })
    }).run()
  }


  /**
   * Alias of authenticate
   * 
   * @see {Sequelize#authenticate}
   * @return {EventEmitter}
   * @fires success If authentication was successfull
   * @error 'Invalid credentials' if the authentication failed (even if the database did not respond at all....)
   */
  Sequelize.prototype.validate = Sequelize.prototype.authenticate;

  /**
   * Creates a object representing a database function. This can be used in search queries, both in where and order parts, and as default values in column definitions.
   * If you want to refer to columns in your function, you should use sequelize.col, so that the columns are properly interpreted as columns and not a strings.
   *
   * @see {DAOFactory#find}
   * @see {DAOFactory#findAll}
   * @see {DAOFactory#define}
   * @see {Sequelize#col}
   * 
   * @method fn
   * @param {String} fn The function you want to call
   * @param {any} args All further arguments will be passed as arguments to the function
   * @return An instance of Sequelize.fn
   */
  Sequelize.fn = Sequelize.prototype.fn = function (fn) {
    return new Utils.fn(fn, Array.prototype.slice.call(arguments, 1))
  }

  /**
   * Creates a object representing a column in the DB. This is usefull in sequelize.fn, since raw string arguments to that will be escaped.
   * @see {Sequelize#fn}
   * 
   * @method col
   * @param {String} col The name of the column
   * @return An instance of Sequelize.col
   */
  Sequelize.col = Sequelize.prototype.col = function (col) {
    return new Utils.col(col)
  }


  /**
   * Creates a object representing a call to the cast function. 
   * 
   * @method cast
   * @param {any} val The value to cast
   * @param {String} type The type to cast it to
   * @return An instance of Sequelize.cast
   */
  Sequelize.cast = Sequelize.prototype.cast = function (val, type) {
    return new Utils.cast(val, type)
  }

  /**
   * Creates a object representing a literal, i.e. something that will not be escaped.
   * 
   * @method literal
   * @param {any} val
   * @return An instance of Sequelize.literal
   */
  Sequelize.literal = Sequelize.prototype.literal = function (val) {
    return new Utils.literal(val)
  }

  /**
   * An alias of literal
   * @method asIs
   * @see {Sequelize#literal}
   */ 
  Sequelize.asIs = Sequelize.prototype.asIs = function (val) {
    return new Utils.asIs(val)
  }

  /**
   * An AND query 
   * @see {DAOFactory#find}
   *
   * @method and
   * @param {String|Object} args Each argument will be joined by AND
   * @return An instance of Sequelize.and
   */
  Sequelize.and = Sequelize.prototype.and = function() {
    return new Utils.and(Array.prototype.slice.call(arguments))
  }

  /**
   * An OR query 
   * @see {DAOFactory#find}
   *
   * @method or
   * @param {String|Object} args Each argument will be joined by OR
   * @return An instance of Sequelize.or
   */
  Sequelize.or = Sequelize.prototype.or = function() {
    return new Utils.or(Array.prototype.slice.call(arguments))
  }

<<<<<<< HEAD
  /**
   * Start a transaction. 
   * @see {Transaction} 

   * @param {Object} [options={}]
   * @param {Boolean} [options.autocommit=true]
   * @param {String} [options.isolationLevel='REPEATABLE_READ'] One of READ UNCOMMITTED, READ COMMITTED, REPEATABLE READ, SERIALIZABLE. It is preferred to use sequelize.Transaction.ISOLATION_LEVELS as opposed to providing a string
   * @param {Function} callback Called when the transaction has been set up and is ready for use. If the callback takes two arguments it will be called with err, transaction, otherwise it will be called with transaction.
   * @return {Transaction}
   * @fires error If there is an uncaught error during the transaction
   * @fires success When the transaction has ended (either comitted or rolled back)
   */
=======
  Sequelize.where = Sequelize.prototype.where = function() {
    return new Utils.where(Array.prototype.slice.call(arguments))
  }

  Sequelize.condition = Sequelize.prototype.condition = function() {
    return new Utils.condition(Array.prototype.slice.call(arguments))
  }

>>>>>>> 921f6955
  Sequelize.prototype.transaction = function(_options, _callback) {
    var options     = (typeof _options === 'function') ? {} : _options
      , callback    = (typeof _options === 'function') ? _options : _callback
      , wantsError  = (callback.length === 2)
      , transaction = new Transaction(this, options)
      
    Utils.tick(function() {
      if (wantsError) {
        transaction.error(function(err) {
          callback(err, transaction)
        })
      }

      transaction.prepareEnvironment(function() {
        wantsError ? callback(null, transaction) : callback(transaction)
      })
    })

    return transaction
  }

  return Sequelize
})()<|MERGE_RESOLUTION|>--- conflicted
+++ resolved
@@ -714,7 +714,6 @@
     return new Utils.or(Array.prototype.slice.call(arguments))
   }
 
-<<<<<<< HEAD
   /**
    * Start a transaction. 
    * @see {Transaction} 
@@ -727,7 +726,6 @@
    * @fires error If there is an uncaught error during the transaction
    * @fires success When the transaction has ended (either comitted or rolled back)
    */
-=======
   Sequelize.where = Sequelize.prototype.where = function() {
     return new Utils.where(Array.prototype.slice.call(arguments))
   }
@@ -736,7 +734,6 @@
     return new Utils.condition(Array.prototype.slice.call(arguments))
   }
 
->>>>>>> 921f6955
   Sequelize.prototype.transaction = function(_options, _callback) {
     var options     = (typeof _options === 'function') ? {} : _options
       , callback    = (typeof _options === 'function') ? _options : _callback
