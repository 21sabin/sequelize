--- conflicted
+++ resolved
@@ -160,12 +160,12 @@
       this.dataValues[updatedAtAttr] = values[updatedAtAttr] = Utils.now(this.sequelize.options.dialect)
     }
 
-<<<<<<< HEAD
     return new Utils.CustomEventEmitter(function(emitter) {
       this.validate().success(function(errors) {
         if (!!errors) {
           emitter.emit('error', errors)
         } else if (this.isNewRecord) {
+          this.isDirty = false
           this
             .QueryInterface
             .insert(this, this.QueryInterface.QueryGenerator.addSchema(this.__factory), values)
@@ -177,30 +177,9 @@
             identifier = this.__options.whereCollection;
           }
 
+          this.isDirty = false
           var tableName  = this.QueryInterface.QueryGenerator.addSchema(this.__factory)
             , query      = this.QueryInterface.update(this, tableName, values, identifier)
-=======
-    var errors = this.validate()
-
-    if (!!errors) {
-      return new Utils.CustomEventEmitter(function(emitter) {
-        emitter.emit('error', errors)
-      }).run()
-    }
-    else if (this.isNewRecord) {
-      this.isDirty = false
-      return this.QueryInterface.insert(this, this.QueryInterface.QueryGenerator.addSchema(this.__factory), values)
-    } else {
-      var identifier = this.__options.hasPrimaryKeys ? this.primaryKeyValues : { id: this.id };
-
-      if (identifier === null && this.__options.whereCollection !== null) {
-        identifier = this.__options.whereCollection;
-      }
-
-      this.isDirty = false
-      var tableName  = this.QueryInterface.QueryGenerator.addSchema(this.__factory)
-        , query      = this.QueryInterface.update(this, tableName, values, identifier)
->>>>>>> 44ac75c4
 
           query.proxy(emitter)
         }
@@ -246,16 +225,8 @@
    *
    * @return null if and only if validation successful; otherwise an object containing { field name : [error msgs] } entries.
    */
-<<<<<<< HEAD
-  DAO.prototype.validate = function() {
-    return new DaoValidator(this).validate()
-=======
-  DAO.prototype.validate = function(object) {
-    var validator = new DaoValidator(this, object)
-      , errors    = validator.validate()
-
-    return (Utils._.isEmpty(errors) ? null : errors)
->>>>>>> 44ac75c4
+  DAO.prototype.validate = function(options) {
+    return new DaoValidator(this, options).validate()
   }
 
   DAO.prototype.updateAttributes = function(updates, fields) {
