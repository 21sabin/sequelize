{
  "name": "sequelize",
  "description": "Multi dialect ORM for Node.JS",
<<<<<<< HEAD
  "version": "2.0.0-dev5",
  "version": "1.7.0-rc5",
=======
  "version": "1.7.0-rc6",
>>>>>>> 0f0a7c36
  "author": "Sascha Depold <sascha@depold.com>",
  "contributors": [
    {
      "name": "Sascha Depold",
      "email": "sascha@depold.com"
    },
    {
      "name": "Meg Sharkey",
      "email": "meg@metamarkets.com"
    },
    {
      "name": "Chase Geigle",
      "email": "sky@skytrife.com"
    },
    {
      "name": "Jan Aagaard Meier",
      "email": [
        "janzeh@gmail.com",
        "jmei@itu.dk"
      ]
    },
    {
      "name": "Daniel Durante",
      "email": "me@danieldurante.com"
    },
    {
      "name": "Mick Hansen",
      "email": "mick.kasper.hansen@gmail.com"
    }
  ],
  "repository": {
    "type": "git",
    "url": "https://github.com/sequelize/sequelize.git"
  },
  "bugs": {
    "url": "https://github.com/sequelize/sequelize/issues"
  },
  "dependencies": {
    "lodash": "~2.2.0",
    "underscore.string": "~2.3.0",
    "lingo": "~0.0.5",
    "validator": "~1.5.0",
    "moment": "~2.4.0",
    "commander": "~2.0.0",
    "dottie": "0.0.8-0",
    "toposort-class": "~0.2.0",
    "generic-pool": "2.0.4",
    "sql": "~0.31.0",
    "circular-json": "~0.1.5",
    "bluebird": "~0.11.5",
    "node-uuid": "~1.4.1"
  },
  "devDependencies": {
    "sqlite3": "~2.1.12",
    "mysql": "2.0.1",
    "pg": "~2.8.1",
    "watchr": "~2.4.3",
    "yuidocjs": "~0.3.36",
    "chai": "~1.8.0",
    "mocha": "~1.13.0",
    "chai-datetime": "~1.1.1",
    "sinon": "~1.7.3",
    "mariasql": "0.1.20",
    "chai-spies": "~0.5.1",
    "lcov-result-merger": "0.0.2",
    "istanbul": "~0.1.45",
    "coveralls": "~2.5.0",
    "async": "~0.2.9",
    "coffee-script": "~1.7.1"
  },
  "keywords": [
    "mysql",
    "orm",
    "nodejs",
    "object relational mapper"
  ],
  "main": "index",
  "scripts": {
    "test": "make all",
    "docs": "node_modules/.bin/yuidoc . -o docs"
  },
  "bin": {
    "sequelize": "bin/sequelize"
  },
  "engines": {
    "node": ">=0.6.21"
  },
  "license": "MIT"
}<|MERGE_RESOLUTION|>--- conflicted
+++ resolved
@@ -1,12 +1,7 @@
 {
   "name": "sequelize",
   "description": "Multi dialect ORM for Node.JS",
-<<<<<<< HEAD
   "version": "2.0.0-dev5",
-  "version": "1.7.0-rc5",
-=======
-  "version": "1.7.0-rc6",
->>>>>>> 0f0a7c36
   "author": "Sascha Depold <sascha@depold.com>",
   "contributors": [
     {
